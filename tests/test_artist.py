--- conflicted
+++ resolved
@@ -118,21 +118,6 @@
         # Assert
         assert len(things) == 50
 
-<<<<<<< HEAD
-    def test_artist_top_albums_limit_100(self):
-        # Arrange
-        limit = 100
-        # Pick an artist with plenty of plays
-        artist = self.network.get_top_artists(limit=1)[0].item
-
-        # Act
-        things = list(artist.get_top_albums(limit=limit))
-
-        # Assert
-        assert len(things) == 100
-
-=======
->>>>>>> 66b4cb7d
     def test_artist_listener_count(self):
         # Arrange
         artist = self.network.get_artist("Test Artist")
