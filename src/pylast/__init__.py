#
# pylast -
#     A Python interface to Last.fm and Libre.fm
#
# Copyright 2008-2010 Amr Hassan
# Copyright 2013-2020 hugovk
#
# Licensed under the Apache License, Version 2.0 (the "License");
# you may not use this file except in compliance with the License.
# You may obtain a copy of the License at
#
#     https://www.apache.org/licenses/LICENSE-2.0
#
# Unless required by applicable law or agreed to in writing, software
# distributed under the License is distributed on an "AS IS" BASIS,
# WITHOUT WARRANTIES OR CONDITIONS OF ANY KIND, either express or implied.
# See the License for the specific language governing permissions and
# limitations under the License.
#
# https://github.com/pylast/pylast

import collections
import hashlib
import html.entities
import logging
import shelve
import ssl
import tempfile
import time
import xml.dom
from http.client import HTTPSConnection
from urllib.parse import quote_plus
from xml.dom import Node, minidom

import pkg_resources

__author__ = "Amr Hassan, hugovk, Mice Pápai"
__copyright__ = "Copyright (C) 2008-2010 Amr Hassan, 2013-2020 hugovk, 2017 Mice Pápai"
__license__ = "apache2"
__email__ = "amr.hassan@gmail.com"
__version__ = pkg_resources.get_distribution(__name__).version


# 1 : This error does not exist
STATUS_INVALID_SERVICE = 2
STATUS_INVALID_METHOD = 3
STATUS_AUTH_FAILED = 4
STATUS_INVALID_FORMAT = 5
STATUS_INVALID_PARAMS = 6
STATUS_INVALID_RESOURCE = 7
STATUS_OPERATION_FAILED = 8
STATUS_INVALID_SK = 9
STATUS_INVALID_API_KEY = 10
STATUS_OFFLINE = 11
STATUS_SUBSCRIBERS_ONLY = 12
STATUS_INVALID_SIGNATURE = 13
STATUS_TOKEN_UNAUTHORIZED = 14
STATUS_TOKEN_EXPIRED = 15
STATUS_TEMPORARILY_UNAVAILABLE = 16
STATUS_LOGIN_REQUIRED = 17
STATUS_TRIAL_EXPIRED = 18
# 19 : This error does not exist
STATUS_NOT_ENOUGH_CONTENT = 20
STATUS_NOT_ENOUGH_MEMBERS = 21
STATUS_NOT_ENOUGH_FANS = 22
STATUS_NOT_ENOUGH_NEIGHBOURS = 23
STATUS_NO_PEAK_RADIO = 24
STATUS_RADIO_NOT_FOUND = 25
STATUS_API_KEY_SUSPENDED = 26
STATUS_DEPRECATED = 27
# 28 : This error is not documented
STATUS_RATE_LIMIT_EXCEEDED = 29

PERIOD_OVERALL = "overall"
PERIOD_7DAYS = "7day"
PERIOD_1MONTH = "1month"
PERIOD_3MONTHS = "3month"
PERIOD_6MONTHS = "6month"
PERIOD_12MONTHS = "12month"

DOMAIN_ENGLISH = 0
DOMAIN_GERMAN = 1
DOMAIN_SPANISH = 2
DOMAIN_FRENCH = 3
DOMAIN_ITALIAN = 4
DOMAIN_POLISH = 5
DOMAIN_PORTUGUESE = 6
DOMAIN_SWEDISH = 7
DOMAIN_TURKISH = 8
DOMAIN_RUSSIAN = 9
DOMAIN_JAPANESE = 10
DOMAIN_CHINESE = 11

SIZE_SMALL = 0
SIZE_MEDIUM = 1
SIZE_LARGE = 2
SIZE_EXTRA_LARGE = 3
SIZE_MEGA = 4

IMAGES_ORDER_POPULARITY = "popularity"
IMAGES_ORDER_DATE = "dateadded"


SCROBBLE_SOURCE_USER = "P"
SCROBBLE_SOURCE_NON_PERSONALIZED_BROADCAST = "R"
SCROBBLE_SOURCE_PERSONALIZED_BROADCAST = "E"
SCROBBLE_SOURCE_LASTFM = "L"
SCROBBLE_SOURCE_UNKNOWN = "U"

SCROBBLE_MODE_PLAYED = ""
SCROBBLE_MODE_LOVED = "L"
SCROBBLE_MODE_BANNED = "B"
SCROBBLE_MODE_SKIPPED = "S"

# Delay time in seconds from section 4.4 of https://www.last.fm/api/tos
DELAY_TIME = 0.2

# Python >3.4 has sane defaults
SSL_CONTEXT = ssl.create_default_context()

logger = logging.getLogger(__name__)
logging.getLogger(__name__).addHandler(logging.NullHandler())


class _Network:
    """
    A music social network website such as Last.fm or
    one with a Last.fm-compatible API.
    """

    def __init__(
        self,
        name,
        homepage,
        ws_server,
        api_key,
        api_secret,
        session_key,
        username,
        password_hash,
        domain_names,
        urls,
        token=None,
    ):
        """
        name: the name of the network
        homepage: the homepage URL
        ws_server: the URL of the webservices server
        api_key: a provided API_KEY
        api_secret: a provided API_SECRET
        session_key: a generated session_key or None
        username: a username of a valid user
        password_hash: the output of pylast.md5(password) where password is
            the user's password
        domain_names: a dict mapping each DOMAIN_* value to a string domain
            name
        urls: a dict mapping types to URLs
        token: an authentication token to retrieve a session

        if username and password_hash were provided and not session_key,
        session_key will be generated automatically when needed.

        Either a valid session_key or a combination of username and
        password_hash must be present for scrobbling.

        You should use a preconfigured network object through a
        get_*_network(...) method instead of creating an object
        of this class, unless you know what you're doing.
        """

        self.name = name
        self.homepage = homepage
        self.ws_server = ws_server
        self.api_key = api_key
        self.api_secret = api_secret
        self.session_key = session_key
        self.username = username
        self.password_hash = password_hash
        self.domain_names = domain_names
        self.urls = urls

        self.cache_backend = None
        self.proxy_enabled = False
        self.proxy = None
        self.last_call_time = 0
        self.limit_rate = False

        # Load session_key and username from authentication token if provided
        if token and not self.session_key:
            sk_gen = SessionKeyGenerator(self)
            self.session_key, self.username = sk_gen.get_web_auth_session_key_username(
                url=None, token=token
            )

        # Generate a session_key if necessary
        if (
            (self.api_key and self.api_secret)
            and not self.session_key
            and (self.username and self.password_hash)
        ):
            sk_gen = SessionKeyGenerator(self)
            self.session_key = sk_gen.get_session_key(self.username, self.password_hash)

    def __str__(self):
        return "%s Network" % self.name

    def get_artist(self, artist_name):
        """
        Return an Artist object
        """

        return Artist(artist_name, self)

    def get_track(self, artist, title):
        """
        Return a Track object
        """

        return Track(artist, title, self)

    def get_album(self, artist, title):
        """
        Return an Album object
        """

        return Album(artist, title, self)

    def get_authenticated_user(self):
        """
        Returns the authenticated user
        """

        return AuthenticatedUser(self)

    def get_country(self, country_name):
        """
        Returns a country object
        """

        return Country(country_name, self)

    def get_user(self, username):
        """
        Returns a user object
        """

        return User(username, self)

    def get_tag(self, name):
        """
        Returns a tag object
        """

        return Tag(name, self)

    def _get_language_domain(self, domain_language):
        """
        Returns the mapped domain name of the network to a DOMAIN_* value
        """

        if domain_language in self.domain_names:
            return self.domain_names[domain_language]

    def _get_url(self, domain, url_type):
        return "https://{}/{}".format(
            self._get_language_domain(domain), self.urls[url_type]
        )

    def _get_ws_auth(self):
        """
        Returns an (API_KEY, API_SECRET, SESSION_KEY) tuple.
        """
        return self.api_key, self.api_secret, self.session_key

    def _delay_call(self):
        """
        Makes sure that web service calls are at least 0.2 seconds apart.
        """
        now = time.time()

        time_since_last = now - self.last_call_time

        if time_since_last < DELAY_TIME:
            time.sleep(DELAY_TIME - time_since_last)

        self.last_call_time = now

    def get_top_artists(self, limit=None, cacheable=True):
        """Returns the most played artists as a sequence of TopItem objects."""

        params = {}
        if limit:
            params["limit"] = limit

        doc = _Request(self, "chart.getTopArtists", params).execute(cacheable)

        return _extract_top_artists(doc, self)

    def get_top_tracks(self, limit=None, cacheable=True):
        """Returns the most played tracks as a sequence of TopItem objects."""

        params = {}
        if limit:
            params["limit"] = limit

        doc = _Request(self, "chart.getTopTracks", params).execute(cacheable)

        seq = []
        for node in doc.getElementsByTagName("track"):
            title = _extract(node, "name")
            artist = _extract(node, "name", 1)
            track = Track(artist, title, self)
            weight = _number(_extract(node, "playcount"))
            seq.append(TopItem(track, weight))

        return seq

    def get_top_tags(self, limit=None, cacheable=True):
        """Returns the most used tags as a sequence of TopItem objects."""

        # Last.fm has no "limit" parameter for tag.getTopTags
        # so we need to get all (250) and then limit locally
        doc = _Request(self, "tag.getTopTags").execute(cacheable)

        seq = []
        for node in doc.getElementsByTagName("tag"):
            if limit and len(seq) >= limit:
                break
            tag = Tag(_extract(node, "name"), self)
            weight = _number(_extract(node, "count"))
            seq.append(TopItem(tag, weight))

        return seq

    def get_geo_top_artists(self, country, limit=None, cacheable=True):
        """Get the most popular artists on Last.fm by country.
        Parameters:
        country (Required) : A country name, as defined by the ISO 3166-1
            country names standard.
        limit (Optional) : The number of results to fetch per page.
            Defaults to 50.
        """
        params = {"country": country}

        if limit:
            params["limit"] = limit

        doc = _Request(self, "geo.getTopArtists", params).execute(cacheable)

        return _extract_top_artists(doc, self)

    def get_geo_top_tracks(self, country, location=None, limit=None, cacheable=True):
        """Get the most popular tracks on Last.fm last week by country.
        Parameters:
        country (Required) : A country name, as defined by the ISO 3166-1
            country names standard
        location (Optional) : A metro name, to fetch the charts for
            (must be within the country specified)
        limit (Optional) : The number of results to fetch per page.
            Defaults to 50.
        """
        params = {"country": country}

        if location:
            params["location"] = location
        if limit:
            params["limit"] = limit

        doc = _Request(self, "geo.getTopTracks", params).execute(cacheable)

        tracks = doc.getElementsByTagName("track")
        seq = []

        for track in tracks:
            title = _extract(track, "name")
            artist = _extract(track, "name", 1)
            listeners = _extract(track, "listeners")

            seq.append(TopItem(Track(artist, title, self), listeners))

        return seq

    def enable_proxy(self, host, port):
        """Enable a default web proxy"""

        self.proxy = [host, _number(port)]
        self.proxy_enabled = True

    def disable_proxy(self):
        """Disable using the web proxy"""

        self.proxy_enabled = False

    def is_proxy_enabled(self):
        """Returns True if a web proxy is enabled."""

        return self.proxy_enabled

    def _get_proxy(self):
        """Returns proxy details."""

        return self.proxy

    def enable_rate_limit(self):
        """Enables rate limiting for this network"""
        self.limit_rate = True

    def disable_rate_limit(self):
        """Disables rate limiting for this network"""
        self.limit_rate = False

    def is_rate_limited(self):
        """Return True if web service calls are rate limited"""
        return self.limit_rate

    def enable_caching(self, file_path=None):
        """Enables caching request-wide for all cacheable calls.

        * file_path: A file path for the backend storage file. If
        None set, a temp file would probably be created, according the backend.
        """

        if not file_path:
            file = tempfile.TemporaryFile(prefix="pylast_tmp_")
            file.close()
            file_path = file.name

        self.cache_backend = _ShelfCacheBackend(file_path)

    def disable_caching(self):
        """Disables all caching features."""

        self.cache_backend = None

    def is_caching_enabled(self):
        """Returns True if caching is enabled."""

        return not (self.cache_backend is None)

    def _get_cache_backend(self):

        return self.cache_backend

    def search_for_album(self, album_name):
        """Searches for an album by its name. Returns a AlbumSearch object.
        Use get_next_page() to retrieve sequences of results."""

        return AlbumSearch(album_name, self)

    def search_for_artist(self, artist_name):
        """Searches of an artist by its name. Returns a ArtistSearch object.
        Use get_next_page() to retrieve sequences of results."""

        return ArtistSearch(artist_name, self)

    def search_for_track(self, artist_name, track_name):
        """Searches of a track by its name and its artist. Set artist to an
        empty string if not available.
        Returns a TrackSearch object.
        Use get_next_page() to retrieve sequences of results."""

        return TrackSearch(artist_name, track_name, self)

    def get_track_by_mbid(self, mbid):
        """Looks up a track by its MusicBrainz ID"""

        params = {"mbid": mbid}

        doc = _Request(self, "track.getInfo", params).execute(True)

        return Track(_extract(doc, "name", 1), _extract(doc, "name"), self)

    def get_artist_by_mbid(self, mbid):
        """Looks up an artist by its MusicBrainz ID"""

        params = {"mbid": mbid}

        doc = _Request(self, "artist.getInfo", params).execute(True)

        return Artist(_extract(doc, "name"), self)

    def get_album_by_mbid(self, mbid):
        """Looks up an album by its MusicBrainz ID"""

        params = {"mbid": mbid}

        doc = _Request(self, "album.getInfo", params).execute(True)

        return Album(_extract(doc, "artist"), _extract(doc, "name"), self)

    def update_now_playing(
        self,
        artist,
        title,
        album=None,
        album_artist=None,
        duration=None,
        track_number=None,
        mbid=None,
        context=None,
    ):
        """
        Used to notify Last.fm that a user has started listening to a track.

            Parameters:
                artist (Required) : The artist name
                title (Required) : The track title
                album (Optional) : The album name.
                album_artist (Optional) : The album artist - if this differs
                    from the track artist.
                duration (Optional) : The length of the track in seconds.
                track_number (Optional) : The track number of the track on the
                    album.
                mbid (Optional) : The MusicBrainz Track ID.
                context (Optional) : Sub-client version
                    (not public, only enabled for certain API keys)
        """

        params = {"track": title, "artist": artist}

        if album:
            params["album"] = album
        if album_artist:
            params["albumArtist"] = album_artist
        if context:
            params["context"] = context
        if track_number:
            params["trackNumber"] = track_number
        if mbid:
            params["mbid"] = mbid
        if duration:
            params["duration"] = duration

        _Request(self, "track.updateNowPlaying", params).execute()

    def scrobble(
        self,
        artist,
        title,
        timestamp,
        album=None,
        album_artist=None,
        track_number=None,
        duration=None,
        stream_id=None,
        context=None,
        mbid=None,
    ):

        """Used to add a track-play to a user's profile.

        Parameters:
            artist (Required) : The artist name.
            title (Required) : The track name.
            timestamp (Required) : The time the track started playing, in UNIX
                timestamp format (integer number of seconds since 00:00:00,
                January 1st 1970 UTC). This must be in the UTC time zone.
            album (Optional) : The album name.
            album_artist (Optional) : The album artist - if this differs from
                the track artist.
            context (Optional) : Sub-client version (not public, only enabled
                for certain API keys)
            stream_id (Optional) : The stream id for this track received from
                the radio.getPlaylist service.
            track_number (Optional) : The track number of the track on the
                album.
            mbid (Optional) : The MusicBrainz Track ID.
            duration (Optional) : The length of the track in seconds.
        """

        return self.scrobble_many(
            (
                {
                    "artist": artist,
                    "title": title,
                    "timestamp": timestamp,
                    "album": album,
                    "album_artist": album_artist,
                    "track_number": track_number,
                    "duration": duration,
                    "stream_id": stream_id,
                    "context": context,
                    "mbid": mbid,
                },
            )
        )

    def scrobble_many(self, tracks):
        """
        Used to scrobble a batch of tracks at once. The parameter tracks is a
        sequence of dicts per track containing the keyword arguments as if
        passed to the scrobble() method.
        """

        tracks_to_scrobble = tracks[:50]
        if len(tracks) > 50:
            remaining_tracks = tracks[50:]
        else:
            remaining_tracks = None

        params = {}
        for i in range(len(tracks_to_scrobble)):

            params["artist[%d]" % i] = tracks_to_scrobble[i]["artist"]
            params["track[%d]" % i] = tracks_to_scrobble[i]["title"]

            additional_args = (
                "timestamp",
                "album",
                "album_artist",
                "context",
                "stream_id",
                "track_number",
                "mbid",
                "duration",
            )
            args_map_to = {  # so friggin lazy
                "album_artist": "albumArtist",
                "track_number": "trackNumber",
                "stream_id": "streamID",
            }

            for arg in additional_args:

                if arg in tracks_to_scrobble[i] and tracks_to_scrobble[i][arg]:
                    if arg in args_map_to:
                        maps_to = args_map_to[arg]
                    else:
                        maps_to = arg

                    params["%s[%d]" % (maps_to, i)] = tracks_to_scrobble[i][arg]

        _Request(self, "track.scrobble", params).execute()

        if remaining_tracks:
            self.scrobble_many(remaining_tracks)


class LastFMNetwork(_Network):

    """A Last.fm network object

    api_key: a provided API_KEY
    api_secret: a provided API_SECRET
    session_key: a generated session_key or None
    username: a username of a valid user
    password_hash: the output of pylast.md5(password) where password is the
        user's password

    if username and password_hash were provided and not session_key,
    session_key will be generated automatically when needed.

    Either a valid session_key or a combination of username and password_hash
    must be present for scrobbling.

    Most read-only webservices only require an api_key and an api_secret, see
    about obtaining them from:
    https://www.last.fm/api/account
    """

    def __init__(
        self,
        api_key="",
        api_secret="",
        session_key="",
        username="",
        password_hash="",
        token="",
    ):
        super().__init__(
            name="Last.fm",
            homepage="https://www.last.fm",
            ws_server=("ws.audioscrobbler.com", "/2.0/"),
            api_key=api_key,
            api_secret=api_secret,
            session_key=session_key,
            username=username,
            password_hash=password_hash,
            token=token,
            domain_names={
                DOMAIN_ENGLISH: "www.last.fm",
                DOMAIN_GERMAN: "www.last.fm/de",
                DOMAIN_SPANISH: "www.last.fm/es",
                DOMAIN_FRENCH: "www.last.fm/fr",
                DOMAIN_ITALIAN: "www.last.fm/it",
                DOMAIN_POLISH: "www.last.fm/pl",
                DOMAIN_PORTUGUESE: "www.last.fm/pt",
                DOMAIN_SWEDISH: "www.last.fm/sv",
                DOMAIN_TURKISH: "www.last.fm/tr",
                DOMAIN_RUSSIAN: "www.last.fm/ru",
                DOMAIN_JAPANESE: "www.last.fm/ja",
                DOMAIN_CHINESE: "www.last.fm/zh",
            },
            urls={
                "album": "music/%(artist)s/%(album)s",
                "artist": "music/%(artist)s",
                "country": "place/%(country_name)s",
                "tag": "tag/%(name)s",
                "track": "music/%(artist)s/_/%(title)s",
                "user": "user/%(name)s",
            },
        )

    def __repr__(self):
        return "pylast.LastFMNetwork(%s)" % (
            ", ".join(
                (
                    "'%s'" % self.api_key,
                    "'%s'" % self.api_secret,
                    "'%s'" % self.session_key,
                    "'%s'" % self.username,
                    "'%s'" % self.password_hash,
                )
            )
        )


class LibreFMNetwork(_Network):
    """
    A preconfigured _Network object for Libre.fm

    api_key: a provided API_KEY
    api_secret: a provided API_SECRET
    session_key: a generated session_key or None
    username: a username of a valid user
    password_hash: the output of pylast.md5(password) where password is the
        user's password

    if username and password_hash were provided and not session_key,
    session_key will be generated automatically when needed.
    """

    def __init__(
        self, api_key="", api_secret="", session_key="", username="", password_hash=""
    ):

        super().__init__(
            name="Libre.fm",
            homepage="https://libre.fm",
            ws_server=("libre.fm", "/2.0/"),
            api_key=api_key,
            api_secret=api_secret,
            session_key=session_key,
            username=username,
            password_hash=password_hash,
            domain_names={
                DOMAIN_ENGLISH: "libre.fm",
                DOMAIN_GERMAN: "libre.fm",
                DOMAIN_SPANISH: "libre.fm",
                DOMAIN_FRENCH: "libre.fm",
                DOMAIN_ITALIAN: "libre.fm",
                DOMAIN_POLISH: "libre.fm",
                DOMAIN_PORTUGUESE: "libre.fm",
                DOMAIN_SWEDISH: "libre.fm",
                DOMAIN_TURKISH: "libre.fm",
                DOMAIN_RUSSIAN: "libre.fm",
                DOMAIN_JAPANESE: "libre.fm",
                DOMAIN_CHINESE: "libre.fm",
            },
            urls={
                "album": "artist/%(artist)s/album/%(album)s",
                "artist": "artist/%(artist)s",
                "country": "place/%(country_name)s",
                "tag": "tag/%(name)s",
                "track": "music/%(artist)s/_/%(title)s",
                "user": "user/%(name)s",
            },
        )

    def __repr__(self):
        return "pylast.LibreFMNetwork(%s)" % (
            ", ".join(
                (
                    "'%s'" % self.api_key,
                    "'%s'" % self.api_secret,
                    "'%s'" % self.session_key,
                    "'%s'" % self.username,
                    "'%s'" % self.password_hash,
                )
            )
        )


class _ShelfCacheBackend:
    """Used as a backend for caching cacheable requests."""

    def __init__(self, file_path=None):
        self.shelf = shelve.open(file_path)
        self.cache_keys = set(self.shelf.keys())

    def __contains__(self, key):
        return key in self.cache_keys

    def __iter__(self):
        return iter(self.shelf.keys())

    def get_xml(self, key):
        return self.shelf[key]

    def set_xml(self, key, xml_string):
        self.cache_keys.add(key)
        self.shelf[key] = xml_string


class _Request:
    """Representing an abstract web service operation."""

    def __init__(self, network, method_name, params=None):
        logger.debug(method_name)

        if params is None:
            params = {}

        self.network = network
        self.params = {}

        for key in params:
            self.params[key] = _unicode(params[key])

        (self.api_key, self.api_secret, self.session_key) = network._get_ws_auth()

        self.params["api_key"] = self.api_key
        self.params["method"] = method_name

        if network.is_caching_enabled():
            self.cache = network._get_cache_backend()

        if self.session_key:
            self.params["sk"] = self.session_key
            self.sign_it()

    def sign_it(self):
        """Sign this request."""

        if "api_sig" not in self.params.keys():
            self.params["api_sig"] = self._get_signature()

    def _get_signature(self):
        """
        Returns a 32-character hexadecimal md5 hash of the signature string.
        """

        keys = list(self.params.keys())

        keys.sort()

        string = ""

        for name in keys:
            string += name
            string += self.params[name]

        string += self.api_secret

        return md5(string)

    def _get_cache_key(self):
        """
        The cache key is a string of concatenated sorted names and values.
        """

        keys = list(self.params.keys())
        keys.sort()

        cache_key = ""

        for key in keys:
            if key != "api_sig" and key != "api_key" and key != "sk":
                cache_key += key + self.params[key]

        return hashlib.sha1(cache_key.encode("utf-8")).hexdigest()

    def _get_cached_response(self):
        """Returns a file object of the cached response."""

        if not self._is_cached():
            response = self._download_response()
            self.cache.set_xml(self._get_cache_key(), response)

        return self.cache.get_xml(self._get_cache_key())

    def _is_cached(self):
        """Returns True if the request is already in cache."""

        return self._get_cache_key() in self.cache

    def _download_response(self):
        """Returns a response body string from the server."""

        if self.network.limit_rate:
            self.network._delay_call()

        data = []
        for name in self.params.keys():
            data.append("=".join((name, quote_plus(_string(self.params[name])))))
        data = "&".join(data)

        headers = {
            "Content-type": "application/x-www-form-urlencoded",
            "Accept-Charset": "utf-8",
            "User-Agent": "pylast/" + __version__,
        }

        (host_name, host_subdir) = self.network.ws_server

        if self.network.is_proxy_enabled():
            conn = HTTPSConnection(
                context=SSL_CONTEXT,
                host=self.network._get_proxy()[0],
                port=self.network._get_proxy()[1],
            )

            try:
                conn.request(
                    method="POST",
                    url="https://" + host_name + host_subdir,
                    body=data,
                    headers=headers,
                )
            except Exception as e:
                raise NetworkError(self.network, e)

        else:
            conn = HTTPSConnection(context=SSL_CONTEXT, host=host_name)

            try:
                conn.request(method="POST", url=host_subdir, body=data, headers=headers)
            except Exception as e:
                raise NetworkError(self.network, e)

        try:
            response = conn.getresponse()
            if response.status in [500, 502, 503, 504]:
                raise WSError(
                    self.network,
                    response.status,
                    "Connection to the API failed with HTTP code "
                    + str(response.status),
                )
            response_text = _unicode(response.read())
        except Exception as e:
            raise MalformedResponseError(self.network, e)

        try:
            self._check_response_for_errors(response_text)
        finally:
            conn.close()
        return response_text

    def execute(self, cacheable=False):
        """Returns the XML DOM response of the POST Request from the server"""

        if self.network.is_caching_enabled() and cacheable:
            response = self._get_cached_response()
        else:
            response = self._download_response()

        return minidom.parseString(_string(response).replace("opensearch:", ""))

    def _check_response_for_errors(self, response):
        """Checks the response for errors and raises one if any exists."""

        try:
            doc = minidom.parseString(_string(response).replace("opensearch:", ""))
        except Exception as e:
            raise MalformedResponseError(self.network, e)

        e = doc.getElementsByTagName("lfm")[0]
        # logger.debug(doc.toprettyxml())

        if e.getAttribute("status") != "ok":
            e = doc.getElementsByTagName("error")[0]
            status = e.getAttribute("code")
            details = e.firstChild.data.strip()
            raise WSError(self.network, status, details)


class SessionKeyGenerator:
    """Methods of generating a session key:
    1) Web Authentication:
        a. network = get_*_network(API_KEY, API_SECRET)
        b. sg = SessionKeyGenerator(network)
        c. url = sg.get_web_auth_url()
        d. Ask the user to open the URL and authorize you, and wait for it.
        e. session_key = sg.get_web_auth_session_key(url)
    2) Username and Password Authentication:
        a. network = get_*_network(API_KEY, API_SECRET)
        b. username = raw_input("Please enter your username: ")
        c. password_hash = pylast.md5(raw_input("Please enter your password: ")
        d. session_key = SessionKeyGenerator(network).get_session_key(username,
            password_hash)

    A session key's lifetime is infinite, unless the user revokes the rights
    of the given API Key.

    If you create a Network object with just a API_KEY and API_SECRET and a
    username and a password_hash, a SESSION_KEY will be automatically generated
    for that network and stored in it so you don't have to do this manually,
    unless you want to.
    """

    def __init__(self, network):
        self.network = network
        self.web_auth_tokens = {}

    def _get_web_auth_token(self):
        """
        Retrieves a token from the network for web authentication.
        The token then has to be authorized from getAuthURL before creating
        session.
        """

        request = _Request(self.network, "auth.getToken")

        # default action is that a request is signed only when
        # a session key is provided.
        request.sign_it()

        doc = request.execute()

        e = doc.getElementsByTagName("token")[0]
        return e.firstChild.data

    def get_web_auth_url(self):
        """
        The user must open this page, and you first, then
        call get_web_auth_session_key(url) after that.
        """

        token = self._get_web_auth_token()

        url = "{homepage}/api/auth/?api_key={api}&token={token}".format(
            homepage=self.network.homepage, api=self.network.api_key, token=token
        )

        self.web_auth_tokens[url] = token

        return url

    def get_web_auth_session_key_username(self, url, token=""):
        """
        Retrieves the session key/username of a web authorization process by its URL.
        """

        if url in self.web_auth_tokens.keys():
            token = self.web_auth_tokens[url]
        else:
            # This will raise a WSError if token is blank or unauthorized
            token = token

        request = _Request(self.network, "auth.getSession", {"token": token})

        # default action is that a request is signed only when
        # a session key is provided.
        request.sign_it()

        doc = request.execute()

        session_key = doc.getElementsByTagName("key")[0].firstChild.data
        username = doc.getElementsByTagName("name")[0].firstChild.data
        return session_key, username

    def get_web_auth_session_key(self, url, token=""):
        """
        Retrieves the session key of a web authorization process by its URL.
        """
        session_key, _username = self.get_web_auth_session_key_username(url, token)
        return session_key

    def get_session_key(self, username, password_hash):
        """
        Retrieve a session key with a username and a md5 hash of the user's
        password.
        """

        params = {"username": username, "authToken": md5(username + password_hash)}
        request = _Request(self.network, "auth.getMobileSession", params)

        # default action is that a request is signed only when
        # a session key is provided.
        request.sign_it()

        doc = request.execute()

        return _extract(doc, "key")


TopItem = collections.namedtuple("TopItem", ["item", "weight"])
SimilarItem = collections.namedtuple("SimilarItem", ["item", "match"])
LibraryItem = collections.namedtuple("LibraryItem", ["item", "playcount", "tagcount"])
PlayedTrack = collections.namedtuple(
    "PlayedTrack", ["track", "album", "playback_date", "timestamp"]
)
LovedTrack = collections.namedtuple("LovedTrack", ["track", "date", "timestamp"])
ImageSizes = collections.namedtuple(
    "ImageSizes", ["original", "large", "largesquare", "medium", "small", "extralarge"]
)
Image = collections.namedtuple(
    "Image", ["title", "url", "dateadded", "format", "owner", "sizes", "votes"]
)


def _string_output(func):
    def r(*args):
        return _string(func(*args))

    return r


class _BaseObject:
    """An abstract webservices object."""

    network = None

    def __init__(self, network, ws_prefix):
        self.network = network
        self.ws_prefix = ws_prefix

    def _request(self, method_name, cacheable=False, params=None):
        if not params:
            params = self._get_params()

        return _Request(self.network, method_name, params).execute(cacheable)

    def _get_params(self):
        """Returns the most common set of parameters between all objects."""

        return {}

    def __hash__(self):
        # Convert any ints (or whatever) into strings
        values = map(str, self._get_params().values())

        return hash(self.network) + hash(
            str(type(self))
            + "".join(list(self._get_params().keys()) + list(values)).lower()
        )

    def _extract_cdata_from_request(self, method_name, tag_name, params):
        doc = self._request(method_name, True, params)

        first_child = doc.getElementsByTagName(tag_name)[0].firstChild

        if first_child is None:
            return None

        return first_child.wholeText.strip()

    def _get_things(
<<<<<<< HEAD
        self, method, thing, thing_type, params=None, cacheable=True, stream=False
=======
        self, method, thing_type, params=None, cacheable=True, stream=False
>>>>>>> 10107a04
    ):
        """Returns a list of the most played thing_types by this thing."""

        def _stream_get_things():
<<<<<<< HEAD
            limit = params.get("limit", 1)
=======
            limit = params.get("limit", 50)
>>>>>>> 10107a04
            nodes = _collect_nodes(
                limit,
                self,
                self.ws_prefix + "." + method,
                cacheable,
                params,
                stream=stream,
            )
            for node in nodes:
                title = _extract(node, "name")
                artist = _extract(node, "name", 1)
                playcount = _number(_extract(node, "playcount"))

                yield TopItem(thing_type(artist, title, self.network), playcount)

        return _stream_get_things() if stream else list(_stream_get_things())

    def get_wiki_published_date(self):
        """
        Returns the summary of the wiki.
        Only for Album/Track.
        """
        return self.get_wiki("published")

    def get_wiki_summary(self):
        """
        Returns the summary of the wiki.
        Only for Album/Track.
        """
        return self.get_wiki("summary")

    def get_wiki_content(self):
        """
        Returns the summary of the wiki.
        Only for Album/Track.
        """
        return self.get_wiki("content")

    def get_wiki(self, section):
        """
        Returns a section of the wiki.
        Only for Album/Track.
        section can be "content", "summary" or
            "published" (for published date)
        """

        doc = self._request(self.ws_prefix + ".getInfo", True)

        if len(doc.getElementsByTagName("wiki")) == 0:
            return

        node = doc.getElementsByTagName("wiki")[0]

        return _extract(node, section)


class _Chartable(_BaseObject):
    """Common functions for classes with charts."""

    def __init__(self, network, ws_prefix):
        super().__init__(network=network, ws_prefix=ws_prefix)

    def get_weekly_chart_dates(self):
        """Returns a list of From and To tuples for the available charts."""

        doc = self._request(self.ws_prefix + ".getWeeklyChartList", True)

        seq = []
        for node in doc.getElementsByTagName("chart"):
            seq.append((node.getAttribute("from"), node.getAttribute("to")))

        return seq

    def get_weekly_album_charts(self, from_date=None, to_date=None):
        """
        Returns the weekly album charts for the week starting from the
        from_date value to the to_date value.
        Only for User.
        """
        return self.get_weekly_charts("album", from_date, to_date)

    def get_weekly_artist_charts(self, from_date=None, to_date=None):
        """
        Returns the weekly artist charts for the week starting from the
        from_date value to the to_date value.
        Only for User.
        """
        return self.get_weekly_charts("artist", from_date, to_date)

    def get_weekly_track_charts(self, from_date=None, to_date=None):
        """
        Returns the weekly track charts for the week starting from the
        from_date value to the to_date value.
        Only for User.
        """
        return self.get_weekly_charts("track", from_date, to_date)

    def get_weekly_charts(self, chart_kind, from_date=None, to_date=None):
        """
        Returns the weekly charts for the week starting from the
        from_date value to the to_date value.
        chart_kind should be one of "album", "artist" or "track"
        """
        method = ".getWeekly" + chart_kind.title() + "Chart"
        chart_type = eval(chart_kind.title())  # string to type

        params = self._get_params()
        if from_date and to_date:
            params["from"] = from_date
            params["to"] = to_date

        doc = self._request(self.ws_prefix + method, True, params)

        seq = []
        for node in doc.getElementsByTagName(chart_kind.lower()):
            if chart_kind == "artist":
                item = chart_type(_extract(node, "name"), self.network)
            else:
                item = chart_type(
                    _extract(node, "artist"), _extract(node, "name"), self.network
                )
            weight = _number(_extract(node, "playcount"))
            seq.append(TopItem(item, weight))

        return seq


class _Taggable(_BaseObject):
    """Common functions for classes with tags."""

    def __init__(self, network, ws_prefix):
        super().__init__(network=network, ws_prefix=ws_prefix)

    def add_tags(self, tags):
        """Adds one or several tags.
        * tags: A sequence of tag names or Tag objects.
        """

        for tag in tags:
            self.add_tag(tag)

    def add_tag(self, tag):
        """Adds one tag.
        * tag: a tag name or a Tag object.
        """

        if isinstance(tag, Tag):
            tag = tag.get_name()

        params = self._get_params()
        params["tags"] = tag

        self._request(self.ws_prefix + ".addTags", False, params)

    def remove_tag(self, tag):
        """Remove a user's tag from this object."""

        if isinstance(tag, Tag):
            tag = tag.get_name()

        params = self._get_params()
        params["tag"] = tag

        self._request(self.ws_prefix + ".removeTag", False, params)

    def get_tags(self):
        """Returns a list of the tags set by the user to this object."""

        # Uncacheable because it can be dynamically changed by the user.
        params = self._get_params()

        doc = self._request(self.ws_prefix + ".getTags", False, params)
        tag_names = _extract_all(doc, "name")
        tags = []
        for tag in tag_names:
            tags.append(Tag(tag, self.network))

        return tags

    def remove_tags(self, tags):
        """Removes one or several tags from this object.
        * tags: a sequence of tag names or Tag objects.
        """

        for tag in tags:
            self.remove_tag(tag)

    def clear_tags(self):
        """Clears all the user-set tags. """

        self.remove_tags(*(self.get_tags()))

    def set_tags(self, tags):
        """Sets this object's tags to only those tags.
        * tags: a sequence of tag names or Tag objects.
        """

        c_old_tags = []
        old_tags = []
        c_new_tags = []
        new_tags = []

        to_remove = []
        to_add = []

        tags_on_server = self.get_tags()

        for tag in tags_on_server:
            c_old_tags.append(tag.get_name().lower())
            old_tags.append(tag.get_name())

        for tag in tags:
            c_new_tags.append(tag.lower())
            new_tags.append(tag)

        for i in range(0, len(old_tags)):
            if not c_old_tags[i] in c_new_tags:
                to_remove.append(old_tags[i])

        for i in range(0, len(new_tags)):
            if not c_new_tags[i] in c_old_tags:
                to_add.append(new_tags[i])

        self.remove_tags(to_remove)
        self.add_tags(to_add)

    def get_top_tags(self, limit=None):
        """Returns a list of the most frequently used Tags on this object."""

        doc = self._request(self.ws_prefix + ".getTopTags", True)

        elements = doc.getElementsByTagName("tag")
        seq = []

        for element in elements:
            tag_name = _extract(element, "name")
            tag_count = _extract(element, "count")

            seq.append(TopItem(Tag(tag_name, self.network), tag_count))

        if limit:
            seq = seq[:limit]

        return seq


class WSError(Exception):
    """Exception related to the Network web service"""

    def __init__(self, network, status, details):
        self.status = status
        self.details = details
        self.network = network

    @_string_output
    def __str__(self):
        return self.details

    def get_id(self):
        """Returns the exception ID, from one of the following:
        STATUS_INVALID_SERVICE = 2
        STATUS_INVALID_METHOD = 3
        STATUS_AUTH_FAILED = 4
        STATUS_INVALID_FORMAT = 5
        STATUS_INVALID_PARAMS = 6
        STATUS_INVALID_RESOURCE = 7
        STATUS_OPERATION_FAILED = 8
        STATUS_INVALID_SK = 9
        STATUS_INVALID_API_KEY = 10
        STATUS_OFFLINE = 11
        STATUS_SUBSCRIBERS_ONLY = 12
        STATUS_TOKEN_UNAUTHORIZED = 14
        STATUS_TOKEN_EXPIRED = 15
        STATUS_TEMPORARILY_UNAVAILABLE = 16
        STATUS_LOGIN_REQUIRED = 17
        STATUS_TRIAL_EXPIRED = 18
        STATUS_NOT_ENOUGH_CONTENT = 20
        STATUS_NOT_ENOUGH_MEMBERS  = 21
        STATUS_NOT_ENOUGH_FANS = 22
        STATUS_NOT_ENOUGH_NEIGHBOURS = 23
        STATUS_NO_PEAK_RADIO = 24
        STATUS_RADIO_NOT_FOUND = 25
        STATUS_API_KEY_SUSPENDED = 26
        STATUS_DEPRECATED = 27
        STATUS_RATE_LIMIT_EXCEEDED = 29
        """

        return self.status


class MalformedResponseError(Exception):
    """Exception conveying a malformed response from the music network."""

    def __init__(self, network, underlying_error):
        self.network = network
        self.underlying_error = underlying_error

    def __str__(self):
        return "Malformed response from {}. Underlying error: {}".format(
            self.network.name, str(self.underlying_error)
        )


class NetworkError(Exception):
    """Exception conveying a problem in sending a request to Last.fm"""

    def __init__(self, network, underlying_error):
        self.network = network
        self.underlying_error = underlying_error

    def __str__(self):
        return "NetworkError: %s" % str(self.underlying_error)


class _Opus(_Taggable):
    """An album or track."""

    artist = None
    title = None
    username = None

    __hash__ = _BaseObject.__hash__

    def __init__(self, artist, title, network, ws_prefix, username=None, info=None):
        """
        Create an opus instance.
        # Parameters:
            * artist: An artist name or an Artist object.
            * title: The album or track title.
            * ws_prefix: 'album' or 'track'
        """

        if info is None:
            info = {}

        super().__init__(network=network, ws_prefix=ws_prefix)

        if isinstance(artist, Artist):
            self.artist = artist
        else:
            self.artist = Artist(artist, self.network)

        self.title = title
        self.username = username
        self.info = info

    def __repr__(self):
        return "pylast.{}({}, {}, {})".format(
            self.ws_prefix.title(),
            repr(self.artist.name),
            repr(self.title),
            repr(self.network),
        )

    @_string_output
    def __str__(self):
        return _unicode("%s - %s") % (self.get_artist().get_name(), self.get_title())

    def __eq__(self, other):
        if type(self) != type(other):
            return False
        a = self.get_title().lower()
        b = other.get_title().lower()
        c = self.get_artist().get_name().lower()
        d = other.get_artist().get_name().lower()
        return (a == b) and (c == d)

    def __ne__(self, other):
        return not self == other

    def _get_params(self):
        return {
            "artist": self.get_artist().get_name(),
            self.ws_prefix: self.get_title(),
        }

    def get_artist(self):
        """Returns the associated Artist object."""

        return self.artist

    def get_cover_image(self, size=SIZE_EXTRA_LARGE):
        """
        Returns a URI to the cover image
        size can be one of:
            SIZE_EXTRA_LARGE
            SIZE_LARGE
            SIZE_MEDIUM
            SIZE_SMALL
        """
        if "image" not in self.info:
            self.info["image"] = _extract_all(
                self._request(self.ws_prefix + ".getInfo", cacheable=True), "image"
            )
        return self.info["image"][size]

    def get_title(self, properly_capitalized=False):
        """Returns the artist or track title."""
        if properly_capitalized:
            self.title = _extract(
                self._request(self.ws_prefix + ".getInfo", True), "name"
            )

        return self.title

    def get_name(self, properly_capitalized=False):
        """Returns the album or track title (alias to get_title())."""

        return self.get_title(properly_capitalized)

    def get_playcount(self):
        """Returns the number of plays on the network"""

        return _number(
            _extract(
                self._request(self.ws_prefix + ".getInfo", cacheable=True), "playcount"
            )
        )

    def get_userplaycount(self):
        """Returns the number of plays by a given username"""

        if not self.username:
            return

        params = self._get_params()
        params["username"] = self.username

        doc = self._request(self.ws_prefix + ".getInfo", True, params)
        return _number(_extract(doc, "userplaycount"))

    def get_listener_count(self):
        """Returns the number of listeners on the network"""

        return _number(
            _extract(
                self._request(self.ws_prefix + ".getInfo", cacheable=True), "listeners"
            )
        )

    def get_mbid(self):
        """Returns the MusicBrainz ID of the album or track."""

        doc = self._request(self.ws_prefix + ".getInfo", cacheable=True)

        try:
            lfm = doc.getElementsByTagName("lfm")[0]
            opus = next(self._get_children_by_tag_name(lfm, self.ws_prefix))
            mbid = next(self._get_children_by_tag_name(opus, "mbid"))
            return mbid.firstChild.nodeValue
        except StopIteration:
            return None

    def _get_children_by_tag_name(self, node, tag_name):
        for child in node.childNodes:
            if child.nodeType == child.ELEMENT_NODE and (
                tag_name == "*" or child.tagName == tag_name
            ):
                yield child


class Album(_Opus):
    """An album."""

    __hash__ = _Opus.__hash__

    def __init__(self, artist, title, network, username=None, info=None):
        super().__init__(artist, title, network, "album", username, info)

    def get_tracks(self):
        """Returns the list of Tracks on this album."""

        return _extract_tracks(
            self._request(self.ws_prefix + ".getInfo", cacheable=True), self.network
        )

    def get_url(self, domain_name=DOMAIN_ENGLISH):
        """Returns the URL of the album or track page on the network.
        # Parameters:
        * domain_name str: The network's language domain. Possible values:
            o DOMAIN_ENGLISH
            o DOMAIN_GERMAN
            o DOMAIN_SPANISH
            o DOMAIN_FRENCH
            o DOMAIN_ITALIAN
            o DOMAIN_POLISH
            o DOMAIN_PORTUGUESE
            o DOMAIN_SWEDISH
            o DOMAIN_TURKISH
            o DOMAIN_RUSSIAN
            o DOMAIN_JAPANESE
            o DOMAIN_CHINESE
        """

        artist = _url_safe(self.get_artist().get_name())
        title = _url_safe(self.get_title())

        return self.network._get_url(domain_name, self.ws_prefix) % {
            "artist": artist,
            "album": title,
        }


class Artist(_Taggable):
    """An artist."""

    name = None
    username = None

    __hash__ = _BaseObject.__hash__

    def __init__(self, name, network, username=None, info=None):
        """Create an artist object.
        # Parameters:
            * name str: The artist's name.
        """

        if info is None:
            info = {}

        super().__init__(network=network, ws_prefix="artist")

        self.name = name
        self.username = username
        self.info = info

    def __repr__(self):
        return "pylast.Artist({}, {})".format(repr(self.get_name()), repr(self.network))

    def __unicode__(self):
        return str(self.get_name())

    @_string_output
    def __str__(self):
        return self.__unicode__()

    def __eq__(self, other):
        if type(self) is type(other):
            return self.get_name().lower() == other.get_name().lower()
        else:
            return False

    def __ne__(self, other):
        return not self == other

    def _get_params(self):
        return {self.ws_prefix: self.get_name()}

    def get_name(self, properly_capitalized=False):
        """Returns the name of the artist.
        If properly_capitalized was asserted then the name would be downloaded
        overwriting the given one."""

        if properly_capitalized:
            self.name = _extract(
                self._request(self.ws_prefix + ".getInfo", True), "name"
            )

        return self.name

    def get_correction(self):
        """Returns the corrected artist name."""

        return _extract(self._request(self.ws_prefix + ".getCorrection"), "name")

    def get_playcount(self):
        """Returns the number of plays on the network."""

        return _number(
            _extract(self._request(self.ws_prefix + ".getInfo", True), "playcount")
        )

    def get_userplaycount(self):
        """Returns the number of plays by a given username"""

        if not self.username:
            return

        params = self._get_params()
        params["username"] = self.username

        doc = self._request(self.ws_prefix + ".getInfo", True, params)
        return _number(_extract(doc, "userplaycount"))

    def get_mbid(self):
        """Returns the MusicBrainz ID of this artist."""

        doc = self._request(self.ws_prefix + ".getInfo", True)

        return _extract(doc, "mbid")

    def get_listener_count(self):
        """Returns the number of listeners on the network."""

        if hasattr(self, "listener_count"):
            return self.listener_count
        else:
            self.listener_count = _number(
                _extract(self._request(self.ws_prefix + ".getInfo", True), "listeners")
            )
            return self.listener_count

    def is_streamable(self):
        """Returns True if the artist is streamable."""

        return bool(
            _number(
                _extract(self._request(self.ws_prefix + ".getInfo", True), "streamable")
            )
        )

    def get_bio(self, section, language=None):
        """
        Returns a section of the bio.
        section can be "content", "summary" or
            "published" (for published date)
        """
        if language:
            params = self._get_params()
            params["lang"] = language
        else:
            params = None

        return self._extract_cdata_from_request(
            self.ws_prefix + ".getInfo", section, params
        )

    def get_bio_published_date(self):
        """Returns the date on which the artist's biography was published."""
        return self.get_bio("published")

    def get_bio_summary(self, language=None):
        """Returns the summary of the artist's biography."""
        return self.get_bio("summary", language)

    def get_bio_content(self, language=None):
        """Returns the content of the artist's biography."""
        return self.get_bio("content", language)

    def get_similar(self, limit=None):
        """Returns the similar artists on the network."""

        params = self._get_params()
        if limit:
            params["limit"] = limit

        doc = self._request(self.ws_prefix + ".getSimilar", True, params)

        names = _extract_all(doc, "name")
        matches = _extract_all(doc, "match")

        artists = []
        for i in range(0, len(names)):
            artists.append(
                SimilarItem(Artist(names[i], self.network), _number(matches[i]))
            )

        return artists

    def get_top_albums(self, limit=None, cacheable=True, stream=False):
        """Returns a list of the top albums."""
        params = self._get_params()
        if limit:
            params["limit"] = limit

<<<<<<< HEAD
        return self._get_things(
            "getTopAlbums", "album", Album, params, cacheable, stream=stream
        )
=======
        return self._get_things("getTopAlbums", Album, params, cacheable, stream=stream)
>>>>>>> 10107a04

    def get_top_tracks(self, limit=None, cacheable=True, stream=False):
        """Returns a list of the most played Tracks by this artist."""
        params = self._get_params()
        if limit:
            params["limit"] = limit

<<<<<<< HEAD
        return self._get_things(
            "getTopTracks", "track", Track, params, cacheable, stream=stream
        )
=======
        return self._get_things("getTopTracks", Track, params, cacheable, stream=stream)
>>>>>>> 10107a04

    def get_url(self, domain_name=DOMAIN_ENGLISH):
        """Returns the URL of the artist page on the network.
        # Parameters:
        * domain_name: The network's language domain. Possible values:
          o DOMAIN_ENGLISH
          o DOMAIN_GERMAN
          o DOMAIN_SPANISH
          o DOMAIN_FRENCH
          o DOMAIN_ITALIAN
          o DOMAIN_POLISH
          o DOMAIN_PORTUGUESE
          o DOMAIN_SWEDISH
          o DOMAIN_TURKISH
          o DOMAIN_RUSSIAN
          o DOMAIN_JAPANESE
          o DOMAIN_CHINESE
        """

        artist = _url_safe(self.get_name())

        return self.network._get_url(domain_name, "artist") % {"artist": artist}


class Country(_BaseObject):
    """A country at Last.fm."""

    name = None

    __hash__ = _BaseObject.__hash__

    def __init__(self, name, network):
        super().__init__(network=network, ws_prefix="geo")

        self.name = name

    def __repr__(self):
        return "pylast.Country({}, {})".format(repr(self.name), repr(self.network))

    @_string_output
    def __str__(self):
        return self.get_name()

    def __eq__(self, other):
        return self.get_name().lower() == other.get_name().lower()

    def __ne__(self, other):
        return not self == other

    def _get_params(self):  # TODO can move to _BaseObject
        return {"country": self.get_name()}

    def get_name(self):
        """Returns the country name. """

        return self.name

    def get_top_artists(self, limit=None, cacheable=True):
        """Returns a sequence of the most played artists."""
        params = self._get_params()
        if limit:
            params["limit"] = limit

        doc = self._request("geo.getTopArtists", cacheable, params)

        return _extract_top_artists(doc, self)

    def get_top_tracks(self, limit=None, cacheable=True, stream=False):
        """Returns a sequence of the most played tracks"""
        params = self._get_params()
        if limit:
            params["limit"] = limit

<<<<<<< HEAD
        return self._get_things(
            "getTopTracks", "track", Track, params, cacheable, stream=stream
        )
=======
        return self._get_things("getTopTracks", Track, params, cacheable, stream=stream)
>>>>>>> 10107a04

    def get_url(self, domain_name=DOMAIN_ENGLISH):
        """Returns the URL of the country page on the network.
        * domain_name: The network's language domain. Possible values:
          o DOMAIN_ENGLISH
          o DOMAIN_GERMAN
          o DOMAIN_SPANISH
          o DOMAIN_FRENCH
          o DOMAIN_ITALIAN
          o DOMAIN_POLISH
          o DOMAIN_PORTUGUESE
          o DOMAIN_SWEDISH
          o DOMAIN_TURKISH
          o DOMAIN_RUSSIAN
          o DOMAIN_JAPANESE
          o DOMAIN_CHINESE
        """

        country_name = _url_safe(self.get_name())

        return self.network._get_url(domain_name, "country") % {
            "country_name": country_name
        }


class Library(_BaseObject):
    """A user's Last.fm library."""

    user = None

    __hash__ = _BaseObject.__hash__

    def __init__(self, user, network):
        super().__init__(network=network, ws_prefix="library")

        if isinstance(user, User):
            self.user = user
        else:
            self.user = User(user, self.network)

    def __repr__(self):
        return "pylast.Library({}, {})".format(repr(self.user), repr(self.network))

    @_string_output
    def __str__(self):
        return repr(self.get_user()) + "'s Library"

    def _get_params(self):
        return {"user": self.user.get_name()}

    def get_user(self):
        """Returns the user who owns this library."""
        return self.user

    def get_artists(self, limit=50, cacheable=True, stream=False):
        """
        Returns a sequence of Album objects
        if limit==None it will return all (may take a while)
        """

        def _get_artists():
            for node in _collect_nodes(
                limit, self, self.ws_prefix + ".getArtists", cacheable, stream=stream
            ):
                name = _extract(node, "name")

                playcount = _number(_extract(node, "playcount"))
                tagcount = _number(_extract(node, "tagcount"))

                yield LibraryItem(Artist(name, self.network), playcount, tagcount)

        return _get_artists() if stream else list(_get_artists())


class Tag(_Chartable):
    """A Last.fm object tag."""

    name = None

    __hash__ = _BaseObject.__hash__

    def __init__(self, name, network):
        super().__init__(network=network, ws_prefix="tag")

        self.name = name

    def __repr__(self):
        return "pylast.Tag({}, {})".format(repr(self.name), repr(self.network))

    @_string_output
    def __str__(self):
        return self.get_name()

    def __eq__(self, other):
        return self.get_name().lower() == other.get_name().lower()

    def __ne__(self, other):
        return not self == other

    def _get_params(self):
        return {self.ws_prefix: self.get_name()}

    def get_name(self, properly_capitalized=False):
        """Returns the name of the tag. """

        if properly_capitalized:
            self.name = _extract(
                self._request(self.ws_prefix + ".getInfo", True), "name"
            )

        return self.name

    def get_top_albums(self, limit=None, cacheable=True):
        """Returns a list of the top albums."""
        params = self._get_params()
        if limit:
            params["limit"] = limit

        doc = self._request(self.ws_prefix + ".getTopAlbums", cacheable, params)

        return _extract_top_albums(doc, self.network)

    def get_top_tracks(self, limit=None, cacheable=True, stream=False):
        """Returns a list of the most played Tracks for this tag."""
        params = self._get_params()
        if limit:
            params["limit"] = limit

<<<<<<< HEAD
        return self._get_things(
            "getTopTracks", "track", Track, params, cacheable, stream=stream
        )
=======
        return self._get_things("getTopTracks", Track, params, cacheable, stream=stream)
>>>>>>> 10107a04

    def get_top_artists(self, limit=None, cacheable=True):
        """Returns a sequence of the most played artists."""

        params = self._get_params()
        if limit:
            params["limit"] = limit

        doc = self._request(self.ws_prefix + ".getTopArtists", cacheable, params)

        return _extract_top_artists(doc, self.network)

    def get_url(self, domain_name=DOMAIN_ENGLISH):
        """Returns the URL of the tag page on the network.
        * domain_name: The network's language domain. Possible values:
          o DOMAIN_ENGLISH
          o DOMAIN_GERMAN
          o DOMAIN_SPANISH
          o DOMAIN_FRENCH
          o DOMAIN_ITALIAN
          o DOMAIN_POLISH
          o DOMAIN_PORTUGUESE
          o DOMAIN_SWEDISH
          o DOMAIN_TURKISH
          o DOMAIN_RUSSIAN
          o DOMAIN_JAPANESE
          o DOMAIN_CHINESE
        """

        name = _url_safe(self.get_name())

        return self.network._get_url(domain_name, "tag") % {"name": name}


class Track(_Opus):
    """A Last.fm track."""

    __hash__ = _Opus.__hash__

    def __init__(self, artist, title, network, username=None, info=None):
        super().__init__(artist, title, network, "track", username, info)

    def get_correction(self):
        """Returns the corrected track name."""

        return _extract(self._request(self.ws_prefix + ".getCorrection"), "name")

    def get_duration(self):
        """Returns the track duration."""

        doc = self._request(self.ws_prefix + ".getInfo", True)

        return _number(_extract(doc, "duration"))

    def get_userloved(self):
        """Whether the user loved this track"""

        if not self.username:
            return

        params = self._get_params()
        params["username"] = self.username

        doc = self._request(self.ws_prefix + ".getInfo", True, params)
        loved = _number(_extract(doc, "userloved"))
        return bool(loved)

    def is_streamable(self):
        """Returns True if the track is available at Last.fm."""

        doc = self._request(self.ws_prefix + ".getInfo", True)
        return _extract(doc, "streamable") == "1"

    def is_fulltrack_available(self):
        """Returns True if the full track is available for streaming."""

        doc = self._request(self.ws_prefix + ".getInfo", True)
        return (
            doc.getElementsByTagName("streamable")[0].getAttribute("fulltrack") == "1"
        )

    def get_album(self):
        """Returns the album object of this track."""
        if "album" in self.info and self.info["album"] is not None:
            return Album(self.artist, self.info["album"], self.network)

        doc = self._request(self.ws_prefix + ".getInfo", True)

        albums = doc.getElementsByTagName("album")

        if len(albums) == 0:
            return

        node = doc.getElementsByTagName("album")[0]
        return Album(_extract(node, "artist"), _extract(node, "title"), self.network)

    def love(self):
        """Adds the track to the user's loved tracks. """

        self._request(self.ws_prefix + ".love")

    def unlove(self):
        """Remove the track to the user's loved tracks. """

        self._request(self.ws_prefix + ".unlove")

    def get_similar(self, limit=None):
        """
        Returns similar tracks for this track on the network,
        based on listening data.
        """

        params = self._get_params()
        if limit:
            params["limit"] = limit

        doc = self._request(self.ws_prefix + ".getSimilar", True, params)

        seq = []
        for node in doc.getElementsByTagName(self.ws_prefix):
            title = _extract(node, "name")
            artist = _extract(node, "name", 1)
            match = _number(_extract(node, "match"))

            seq.append(SimilarItem(Track(artist, title, self.network), match))

        return seq

    def get_url(self, domain_name=DOMAIN_ENGLISH):
        """Returns the URL of the album or track page on the network.
        # Parameters:
        * domain_name str: The network's language domain. Possible values:
            o DOMAIN_ENGLISH
            o DOMAIN_GERMAN
            o DOMAIN_SPANISH
            o DOMAIN_FRENCH
            o DOMAIN_ITALIAN
            o DOMAIN_POLISH
            o DOMAIN_PORTUGUESE
            o DOMAIN_SWEDISH
            o DOMAIN_TURKISH
            o DOMAIN_RUSSIAN
            o DOMAIN_JAPANESE
            o DOMAIN_CHINESE
        """

        artist = _url_safe(self.get_artist().get_name())
        title = _url_safe(self.get_title())

        return self.network._get_url(domain_name, self.ws_prefix) % {
            "artist": artist,
            "title": title,
        }


class User(_Chartable):
    """A Last.fm user."""

    name = None

    __hash__ = _BaseObject.__hash__

    def __init__(self, user_name, network):
        super().__init__(network=network, ws_prefix="user")

        self.name = user_name

    def __repr__(self):
        return "pylast.User({}, {})".format(repr(self.name), repr(self.network))

    @_string_output
    def __str__(self):
        return self.get_name()

    def __eq__(self, other):
        if isinstance(other, User):
            return self.get_name() == other.get_name()
        else:
            return False

    def __ne__(self, other):
        return not self == other

    def _get_params(self):
        return {self.ws_prefix: self.get_name()}

    def _extract_played_track(self, track_node):
        title = _extract(track_node, "name")
        track_artist = _extract(track_node, "artist")
        date = _extract(track_node, "date")
        album = _extract(track_node, "album")
        timestamp = track_node.getElementsByTagName("date")[0].getAttribute("uts")
        return PlayedTrack(
            Track(track_artist, title, self.network), album, date, timestamp
        )

    def get_name(self, properly_capitalized=False):
        """Returns the user name."""

        if properly_capitalized:
            self.name = _extract(
                self._request(self.ws_prefix + ".getInfo", True), "name"
            )

        return self.name

    def get_friends(self, limit=50, cacheable=False, stream=False):
        """Returns a list of the user's friends. """

        def _get_friends():
            for node in _collect_nodes(
                limit, self, self.ws_prefix + ".getFriends", cacheable, stream=stream
            ):
                yield User(_extract(node, "name"), self.network)

        return _get_friends() if stream else list(_get_friends())

    def get_loved_tracks(self, limit=50, cacheable=True, stream=False):
        """
        Returns this user's loved track as a sequence of LovedTrack objects in
        reverse order of their timestamp, all the way back to the first track.

        If limit==None, it will try to pull all the available data.
<<<<<<< HEAD
        If stream=False, it will yield tracks as soon as a page has been retrieved.
=======
        If stream=True, it will yield tracks as soon as a page has been retrieved.
>>>>>>> 10107a04

        This method uses caching. Enable caching only if you're pulling a
        large amount of data.
        """

        def _get_loved_tracks():
            params = self._get_params()
            if limit:
                params["limit"] = limit

            for track in _collect_nodes(
                limit,
                self,
                self.ws_prefix + ".getLovedTracks",
                cacheable,
                params,
                stream=stream,
            ):
                try:
                    artist = _extract(track, "name", 1)
                except IndexError:  # pragma: no cover
                    continue
                title = _extract(track, "name")
                date = _extract(track, "date")
                timestamp = track.getElementsByTagName("date")[0].getAttribute("uts")

                yield LovedTrack(Track(artist, title, self.network), date, timestamp)

        return _get_loved_tracks() if stream else list(_get_loved_tracks())

    def get_now_playing(self):
        """
        Returns the currently playing track, or None if nothing is playing.
        """

        params = self._get_params()
        params["limit"] = "1"

        doc = self._request(self.ws_prefix + ".getRecentTracks", False, params)

        tracks = doc.getElementsByTagName("track")

        if len(tracks) == 0:
            return None

        e = tracks[0]

        if not e.hasAttribute("nowplaying"):
            return None

        artist = _extract(e, "artist")
        title = _extract(e, "name")
        info = {"album": _extract(e, "album"), "image": _extract_all(e, "image")}

        return Track(artist, title, self.network, self.name, info=info)

    def get_recent_tracks(
        self,
        limit=10,
        cacheable=True,
        time_from=None,
        time_to=None,
        stream=False,
        now_playing=False,
    ):
        """
        Returns this user's played track as a sequence of PlayedTrack objects
        in reverse order of playtime, all the way back to the first track.

        Parameters:
        limit : If None, it will try to pull all the available data.
        from (Optional) : Beginning timestamp of a range - only display
        scrobbles after this time, in UNIX timestamp format (integer
        number of seconds since 00:00:00, January 1st 1970 UTC). This
        must be in the UTC time zone.
        to (Optional) : End timestamp of a range - only display scrobbles
        before this time, in UNIX timestamp format (integer number of
        seconds since 00:00:00, January 1st 1970 UTC). This must be in
        the UTC time zone.
        stream: If True, it will yield tracks as soon as a page has been retrieved.

        This method uses caching. Enable caching only if you're pulling a
        large amount of data.
        """

        def _get_recent_tracks():
            params = self._get_params()
            if limit:
                params["limit"] = limit + 1  # in case we remove the now playing track
            if time_from:
                params["from"] = time_from
            if time_to:
                params["to"] = time_to

            track_count = 0
            for track_node in _collect_nodes(
                limit + 1 if limit else None,
                self,
                self.ws_prefix + ".getRecentTracks",
                cacheable,
                params,
                stream=stream,
            ):
                if track_node.hasAttribute("nowplaying") and not now_playing:
                    continue  # to prevent the now playing track from sneaking in

                if limit and track_count >= limit:
                    break
                yield self._extract_played_track(track_node=track_node)
                track_count += 1

        return _get_recent_tracks() if stream else list(_get_recent_tracks())

    def get_country(self):
        """Returns the name of the country of the user."""

        doc = self._request(self.ws_prefix + ".getInfo", True)

        country = _extract(doc, "country")

        if country is None or country == "None":
            return None
        else:
            return Country(country, self.network)

    def is_subscriber(self):
        """Returns whether the user is a subscriber or not. True or False."""

        doc = self._request(self.ws_prefix + ".getInfo", True)

        return _extract(doc, "subscriber") == "1"

    def get_playcount(self):
        """Returns the user's playcount so far."""

        doc = self._request(self.ws_prefix + ".getInfo", True)

        return _number(_extract(doc, "playcount"))

    def get_registered(self):
        """Returns the user's registration date."""

        doc = self._request(self.ws_prefix + ".getInfo", True)

        return _extract(doc, "registered")

    def get_unixtime_registered(self):
        """Returns the user's registration date as a UNIX timestamp."""

        doc = self._request(self.ws_prefix + ".getInfo", True)

        return int(doc.getElementsByTagName("registered")[0].getAttribute("unixtime"))

    def get_tagged_albums(self, tag, limit=None, cacheable=True):
        """Returns the albums tagged by a user."""

        params = self._get_params()
        params["tag"] = tag
        params["taggingtype"] = "album"
        if limit:
            params["limit"] = limit
        doc = self._request(self.ws_prefix + ".getpersonaltags", cacheable, params)
        return _extract_albums(doc, self.network)

    def get_tagged_artists(self, tag, limit=None):
        """Returns the artists tagged by a user."""

        params = self._get_params()
        params["tag"] = tag
        params["taggingtype"] = "artist"
        if limit:
            params["limit"] = limit
        doc = self._request(self.ws_prefix + ".getpersonaltags", True, params)
        return _extract_artists(doc, self.network)

    def get_tagged_tracks(self, tag, limit=None, cacheable=True):
        """Returns the tracks tagged by a user."""

        params = self._get_params()
        params["tag"] = tag
        params["taggingtype"] = "track"
        if limit:
            params["limit"] = limit
        doc = self._request(self.ws_prefix + ".getpersonaltags", cacheable, params)
        return _extract_tracks(doc, self.network)

    def get_top_albums(self, period=PERIOD_OVERALL, limit=None, cacheable=True):
        """Returns the top albums played by a user.
        * period: The period of time. Possible values:
          o PERIOD_OVERALL
          o PERIOD_7DAYS
          o PERIOD_1MONTH
          o PERIOD_3MONTHS
          o PERIOD_6MONTHS
          o PERIOD_12MONTHS
        """

        params = self._get_params()
        params["period"] = period
        if limit:
            params["limit"] = limit

        doc = self._request(self.ws_prefix + ".getTopAlbums", cacheable, params)

        return _extract_top_albums(doc, self.network)

    def get_top_artists(self, period=PERIOD_OVERALL, limit=None):
        """Returns the top artists played by a user.
        * period: The period of time. Possible values:
          o PERIOD_OVERALL
          o PERIOD_7DAYS
          o PERIOD_1MONTH
          o PERIOD_3MONTHS
          o PERIOD_6MONTHS
          o PERIOD_12MONTHS
        """

        params = self._get_params()
        params["period"] = period
        if limit:
            params["limit"] = limit

        doc = self._request(self.ws_prefix + ".getTopArtists", True, params)

        return _extract_top_artists(doc, self.network)

    def get_top_tags(self, limit=None, cacheable=True):
        """
        Returns a sequence of the top tags used by this user with their counts
        as TopItem objects.
        * limit: The limit of how many tags to return.
        * cacheable: Whether to cache results.
        """

        params = self._get_params()
        if limit:
            params["limit"] = limit

        doc = self._request(self.ws_prefix + ".getTopTags", cacheable, params)

        seq = []
        for node in doc.getElementsByTagName("tag"):
            seq.append(
                TopItem(
                    Tag(_extract(node, "name"), self.network), _extract(node, "count")
                )
            )

        return seq

    def get_top_tracks(
        self, period=PERIOD_OVERALL, limit=None, cacheable=True, stream=False
    ):
        """Returns the top tracks played by a user.
        * period: The period of time. Possible values:
          o PERIOD_OVERALL
          o PERIOD_7DAYS
          o PERIOD_1MONTH
          o PERIOD_3MONTHS
          o PERIOD_6MONTHS
          o PERIOD_12MONTHS
        """

        params = self._get_params()
        params["period"] = period
        if limit:
            params["limit"] = limit

<<<<<<< HEAD
        return self._get_things(
            "getTopTracks", "track", Track, params, cacheable, stream=stream
        )
=======
        return self._get_things("getTopTracks", Track, params, cacheable, stream=stream)
>>>>>>> 10107a04

    def get_track_scrobbles(self, artist, track, cacheable=False, stream=False):
        """
        Get a list of this user's scrobbles of this artist's track,
        including scrobble time.
        """
        params = self._get_params()
        params["artist"] = artist
        params["track"] = track

        def _get_track_scrobbles():
            for track_node in _collect_nodes(
                None,
                self,
                self.ws_prefix + ".getTrackScrobbles",
                cacheable,
                params,
                stream=stream,
            ):
                yield self._extract_played_track(track_node)

        return _get_track_scrobbles() if stream else list(_get_track_scrobbles())

    def get_image(self, size=SIZE_EXTRA_LARGE):
        """
        Returns the user's avatar
        size can be one of:
            SIZE_EXTRA_LARGE
            SIZE_LARGE
            SIZE_MEDIUM
            SIZE_SMALL
        """

        doc = self._request(self.ws_prefix + ".getInfo", True)

        return _extract_all(doc, "image")[size]

    def get_url(self, domain_name=DOMAIN_ENGLISH):
        """Returns the URL of the user page on the network.
        * domain_name: The network's language domain. Possible values:
          o DOMAIN_ENGLISH
          o DOMAIN_GERMAN
          o DOMAIN_SPANISH
          o DOMAIN_FRENCH
          o DOMAIN_ITALIAN
          o DOMAIN_POLISH
          o DOMAIN_PORTUGUESE
          o DOMAIN_SWEDISH
          o DOMAIN_TURKISH
          o DOMAIN_RUSSIAN
          o DOMAIN_JAPANESE
          o DOMAIN_CHINESE
        """

        name = _url_safe(self.get_name())

        return self.network._get_url(domain_name, "user") % {"name": name}

    def get_library(self):
        """Returns the associated Library object. """

        return Library(self, self.network)


class AuthenticatedUser(User):
    def __init__(self, network):
        super().__init__(user_name=network.username, network=network)

    def _get_params(self):
        return {"user": self.get_name()}

    def get_name(self, properly_capitalized=False):
        """Returns the name of the authenticated user."""
        return super().get_name(properly_capitalized=properly_capitalized)


class _Search(_BaseObject):
    """An abstract class. Use one of its derivatives."""

    def __init__(self, ws_prefix, search_terms, network):
        super().__init__(network, ws_prefix)

        self._ws_prefix = ws_prefix
        self.search_terms = search_terms

        self._last_page_index = 0

    def _get_params(self):
        params = {}

        for key in self.search_terms.keys():
            params[key] = self.search_terms[key]

        return params

    def get_total_result_count(self):
        """Returns the total count of all the results."""

        doc = self._request(self._ws_prefix + ".search", True)

        return _extract(doc, "totalResults")

    def _retrieve_page(self, page_index):
        """Returns the node of matches to be processed"""

        params = self._get_params()
        params["page"] = str(page_index)
        doc = self._request(self._ws_prefix + ".search", True, params)

        return doc.getElementsByTagName(self._ws_prefix + "matches")[0]

    def _retrieve_next_page(self):
        self._last_page_index += 1
        return self._retrieve_page(self._last_page_index)


class AlbumSearch(_Search):
    """Search for an album by name."""

    def __init__(self, album_name, network):
        super().__init__(
            ws_prefix="album", search_terms={"album": album_name}, network=network
        )

    def get_next_page(self):
        """Returns the next page of results as a sequence of Album objects."""

        master_node = self._retrieve_next_page()

        seq = []
        for node in master_node.getElementsByTagName("album"):
            seq.append(
                Album(
                    _extract(node, "artist"),
                    _extract(node, "name"),
                    self.network,
                    info={"image": _extract_all(node, "image")},
                )
            )

        return seq


class ArtistSearch(_Search):
    """Search for an artist by artist name."""

    def __init__(self, artist_name, network):
        super().__init__(
            ws_prefix="artist", search_terms={"artist": artist_name}, network=network
        )

    def get_next_page(self):
        """Returns the next page of results as a sequence of Artist objects."""

        master_node = self._retrieve_next_page()

        seq = []
        for node in master_node.getElementsByTagName("artist"):
            artist = Artist(
                _extract(node, "name"),
                self.network,
                info={"image": _extract_all(node, "image")},
            )
            artist.listener_count = _number(_extract(node, "listeners"))
            seq.append(artist)

        return seq


class TrackSearch(_Search):
    """
    Search for a track by track title. If you don't want to narrow the results
    down by specifying the artist name, set it to empty string.
    """

    def __init__(self, artist_name, track_title, network):
        super().__init__(
            ws_prefix="track",
            search_terms={"track": track_title, "artist": artist_name},
            network=network,
        )

    def get_next_page(self):
        """Returns the next page of results as a sequence of Track objects."""

        master_node = self._retrieve_next_page()

        seq = []
        for node in master_node.getElementsByTagName("track"):
            track = Track(
                _extract(node, "artist"),
                _extract(node, "name"),
                self.network,
                info={"image": _extract_all(node, "image")},
            )
            track.listener_count = _number(_extract(node, "listeners"))
            seq.append(track)

        return seq


def md5(text):
    """Returns the md5 hash of a string."""

    h = hashlib.md5()
    h.update(_unicode(text).encode("utf-8"))

    return h.hexdigest()


def _unicode(text):
    if isinstance(text, bytes):
        return str(text, "utf-8")
    elif isinstance(text, str):
        return text
    else:
        return str(text)


def _string(string):
    if isinstance(string, str):
        return string
    return str(string)


def cleanup_nodes(doc):
    """
    Remove text nodes containing only whitespace
    """
    for node in doc.documentElement.childNodes:
        if node.nodeType == Node.TEXT_NODE and node.nodeValue.isspace():
            doc.documentElement.removeChild(node)
    return doc


def _collect_nodes(limit, sender, method_name, cacheable, params=None, stream=False):
    """
    Returns a sequence of dom.Node objects about as close to limit as possible
    """
    if not params:
        params = sender._get_params()

    def _stream_collect_nodes():
        node_count = 0
        page = 1
        end_of_pages = False

        while not end_of_pages and (not limit or (limit and node_count < limit)):
            params["page"] = str(page)

            tries = 1
            while True:
                try:
                    doc = sender._request(method_name, cacheable, params)
                    break  # success
                except Exception as e:
                    if tries >= 3:
                        raise e
                    # Wait and try again
                    time.sleep(1)
                    tries += 1

            doc = cleanup_nodes(doc)

            # break if there are no child nodes
            if not doc.documentElement.childNodes:
                break
            main = doc.documentElement.childNodes[0]

            if main.hasAttribute("totalPages") or main.hasAttribute("totalpages"):
                total_pages = _number(
                    main.getAttribute("totalPages") or main.getAttribute("totalpages")
                )
            else:
                raise Exception("No total pages attribute")

            for node in main.childNodes:
                if not node.nodeType == xml.dom.Node.TEXT_NODE and (
                    not limit or (node_count < limit)
                ):
                    node_count += 1
                    yield node

            end_of_pages = page >= total_pages

            page += 1

    return _stream_collect_nodes() if stream else list(_stream_collect_nodes())


def _extract(node, name, index=0):
    """Extracts a value from the xml string"""

    nodes = node.getElementsByTagName(name)

    if len(nodes):
        if nodes[index].firstChild:
            return _unescape_htmlentity(nodes[index].firstChild.data.strip())
    else:
        return None


def _extract_all(node, name, limit_count=None):
    """Extracts all the values from the xml string. returning a list."""

    seq = []

    for i in range(0, len(node.getElementsByTagName(name))):
        if len(seq) == limit_count:
            break

        seq.append(_extract(node, name, i))

    return seq


def _extract_top_artists(doc, network):
    # TODO Maybe include the _request here too?
    seq = []
    for node in doc.getElementsByTagName("artist"):
        name = _extract(node, "name")
        playcount = _extract(node, "playcount")

        seq.append(TopItem(Artist(name, network), playcount))

    return seq


def _extract_top_albums(doc, network):
    # TODO Maybe include the _request here too?
    seq = []
    for node in doc.getElementsByTagName("album"):
        name = _extract(node, "name")
        artist = _extract(node, "name", 1)
        playcount = _extract(node, "playcount")
        info = {"image": _extract_all(node, "image")}

        seq.append(TopItem(Album(artist, name, network, info=info), playcount))

    return seq


def _extract_artists(doc, network):
    seq = []
    for node in doc.getElementsByTagName("artist"):
        seq.append(Artist(_extract(node, "name"), network))
    return seq


def _extract_albums(doc, network):
    seq = []
    for node in doc.getElementsByTagName("album"):
        name = _extract(node, "name")
        artist = _extract(node, "name", 1)
        seq.append(Album(artist, name, network))
    return seq


def _extract_tracks(doc, network):
    seq = []
    for node in doc.getElementsByTagName("track"):
        name = _extract(node, "name")
        artist = _extract(node, "name", 1)
        seq.append(Track(artist, name, network))
    return seq


def _url_safe(text):
    """Does all kinds of tricks on a text to make it safe to use in a URL."""

    return quote_plus(quote_plus(_string(text))).lower()


def _number(string):
    """
    Extracts an int from a string.
    Returns a 0 if None or an empty string was passed.
    """

    if not string:
        return 0
    else:
        try:
            return int(string)
        except ValueError:
            return float(string)


def _unescape_htmlentity(string):

    # string = _unicode(string)

    mapping = html.entities.name2codepoint
    for key in mapping:
        string = string.replace("&%s;" % key, chr(mapping[key]))

    return string


# End of file<|MERGE_RESOLUTION|>--- conflicted
+++ resolved
@@ -1147,20 +1147,12 @@
         return first_child.wholeText.strip()
 
     def _get_things(
-<<<<<<< HEAD
-        self, method, thing, thing_type, params=None, cacheable=True, stream=False
-=======
         self, method, thing_type, params=None, cacheable=True, stream=False
->>>>>>> 10107a04
     ):
         """Returns a list of the most played thing_types by this thing."""
 
         def _stream_get_things():
-<<<<<<< HEAD
-            limit = params.get("limit", 1)
-=======
             limit = params.get("limit", 50)
->>>>>>> 10107a04
             nodes = _collect_nodes(
                 limit,
                 self,
@@ -1826,13 +1818,7 @@
         if limit:
             params["limit"] = limit
 
-<<<<<<< HEAD
-        return self._get_things(
-            "getTopAlbums", "album", Album, params, cacheable, stream=stream
-        )
-=======
         return self._get_things("getTopAlbums", Album, params, cacheable, stream=stream)
->>>>>>> 10107a04
 
     def get_top_tracks(self, limit=None, cacheable=True, stream=False):
         """Returns a list of the most played Tracks by this artist."""
@@ -1840,13 +1826,7 @@
         if limit:
             params["limit"] = limit
 
-<<<<<<< HEAD
-        return self._get_things(
-            "getTopTracks", "track", Track, params, cacheable, stream=stream
-        )
-=======
         return self._get_things("getTopTracks", Track, params, cacheable, stream=stream)
->>>>>>> 10107a04
 
     def get_url(self, domain_name=DOMAIN_ENGLISH):
         """Returns the URL of the artist page on the network.
@@ -1920,13 +1900,7 @@
         if limit:
             params["limit"] = limit
 
-<<<<<<< HEAD
-        return self._get_things(
-            "getTopTracks", "track", Track, params, cacheable, stream=stream
-        )
-=======
         return self._get_things("getTopTracks", Track, params, cacheable, stream=stream)
->>>>>>> 10107a04
 
     def get_url(self, domain_name=DOMAIN_ENGLISH):
         """Returns the URL of the country page on the network.
@@ -2055,13 +2029,7 @@
         if limit:
             params["limit"] = limit
 
-<<<<<<< HEAD
-        return self._get_things(
-            "getTopTracks", "track", Track, params, cacheable, stream=stream
-        )
-=======
         return self._get_things("getTopTracks", Track, params, cacheable, stream=stream)
->>>>>>> 10107a04
 
     def get_top_artists(self, limit=None, cacheable=True):
         """Returns a sequence of the most played artists."""
@@ -2285,11 +2253,7 @@
         reverse order of their timestamp, all the way back to the first track.
 
         If limit==None, it will try to pull all the available data.
-<<<<<<< HEAD
-        If stream=False, it will yield tracks as soon as a page has been retrieved.
-=======
         If stream=True, it will yield tracks as soon as a page has been retrieved.
->>>>>>> 10107a04
 
         This method uses caching. Enable caching only if you're pulling a
         large amount of data.
@@ -2558,13 +2522,7 @@
         if limit:
             params["limit"] = limit
 
-<<<<<<< HEAD
-        return self._get_things(
-            "getTopTracks", "track", Track, params, cacheable, stream=stream
-        )
-=======
         return self._get_things("getTopTracks", Track, params, cacheable, stream=stream)
->>>>>>> 10107a04
 
     def get_track_scrobbles(self, artist, track, cacheable=False, stream=False):
         """
