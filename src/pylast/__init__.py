--- conflicted
+++ resolved
@@ -2244,42 +2244,7 @@
 
         return self.name
 
-<<<<<<< HEAD
-    def get_artist_tracks(self, artist, cacheable=False, stream=False):
-        """
-        Deprecated by Last.fm.
-        Get a list of tracks by a given artist scrobbled by this user,
-        including scrobble time.
-        """
-
-        warnings.warn(
-            "User.get_artist_tracks is deprecated and will be removed in a future "
-            "version. User.get_track_scrobbles is a partial replacement. "
-            "See https://github.com/pylast/pylast/issues/298",
-            DeprecationWarning,
-            stacklevel=2,
-        )
-
-        params = self._get_params()
-        params["artist"] = artist
-
-        def _get_artist_tracks():
-            for track_node in _collect_nodes(
-                None,
-                self,
-                self.ws_prefix + ".getArtistTracks",
-                cacheable,
-                params,
-                stream=stream,
-            ):
-                yield self._extract_played_track(track_node=track_node)
-
-        return _get_artist_tracks() if stream else list(_get_artist_tracks())
-
-    def get_friends(self, limit=50, cacheable=False, stream=False):
-=======
     def get_friends(self, limit=50, cacheable=False):
->>>>>>> 46a3dbf4
         """Returns a list of the user's friends. """
 
         def _get_friends():
