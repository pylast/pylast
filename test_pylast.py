#!/usr/bin/env python
"""
Integration (not unit) tests for pylast.py
"""
import argparse
import os
from random import choice
import sys
import time
import unittest

import pylast


def load_secrets():
    secrets_file = "test_pylast.yaml"
    if os.path.isfile(secrets_file):
        import yaml  # pip install pyyaml
        with open(secrets_file, "r") as f:  # see example_test_pylast.yaml
            doc = yaml.load(f)
    else:
        doc = {}
        doc["username"] = os.environ['PYLAST_USERNAME'].strip()
        doc["password_hash"] = os.environ['PYLAST_PASSWORD_HASH'].strip()
        doc["api_key"] = os.environ['PYLAST_API_KEY'].strip()
        doc["api_secret"] = os.environ['PYLAST_API_SECRET'].strip()
    return doc


class TestPyLast(unittest.TestCase):

    secrets = None

    # To remove Python 3's
    # "DeprecationWarning: Please use assertRaisesRegex instead"
    if sys.version_info[0] == 2:
        assertRaisesRegex = unittest.TestCase.assertRaisesRegexp

    def unix_timestamp(self):
        return int(time.time())

    def setUp(self):
        if self.__class__.secrets is None:
            self.__class__.secrets = load_secrets()

        self.username = self.__class__.secrets["username"]
        password_hash = self.__class__.secrets["password_hash"]

        API_KEY = self.__class__.secrets["api_key"]
        API_SECRET = self.__class__.secrets["api_secret"]

        self.network = pylast.LastFMNetwork(
            api_key=API_KEY, api_secret=API_SECRET,
            username=self.username, password_hash=password_hash)

    def test_scrobble(self):
        # Arrange
        artist = "Test Artist"
        title = "Test Title"
        timestamp = self.unix_timestamp()
        lastfm_user = self.network.get_user(self.username)

        # Act
        self.network.scrobble(artist=artist, title=title, timestamp=timestamp)

        # Assert
        # limit=2 to ignore now-playing:
        last_scrobble = lastfm_user.get_recent_tracks(limit=2)[0]
        self.assertEqual(str(last_scrobble.track.artist), str(artist))
        self.assertEqual(str(last_scrobble.track.title),  str(title))
        self.assertEqual(str(last_scrobble.timestamp),    str(timestamp))

    def test_unscrobble(self):
        # Arrange
        artist = "Test Artist 2"
        title = "Test Title 2"
        timestamp = self.unix_timestamp()
        library = pylast.Library(user=self.username, network=self.network)
        self.network.scrobble(artist=artist, title=title, timestamp=timestamp)
        lastfm_user = self.network.get_user(self.username)

        # Act
        library.remove_scrobble(
            artist=artist, title=title, timestamp=timestamp)

        # Assert
        # limit=2 to ignore now-playing:
        last_scrobble = lastfm_user.get_recent_tracks(limit=2)[0]
        self.assertNotEqual(str(last_scrobble.timestamp), str(timestamp))

    def test_add_album(self):
        # Arrange
        library = pylast.Library(user=self.username, network=self.network)
        album = self.network.get_album("Test Artist", "Test Album")

        # Act
        library.add_album(album)

        # Assert
        my_albums = library.get_albums()
        for my_album in my_albums:
            value = (album == my_album[0])
            if value:
                break
        self.assertTrue(value)

    def test_remove_album(self):
        # Arrange
        library = pylast.Library(user=self.username, network=self.network)
        # Pick an artist with plenty of albums
        artist = self.network.get_top_artists(limit=1)[0].item
        albums = artist.get_top_albums()
        # Pick a random one to avoid problems running concurrent tests
        album = choice(albums)[0]
        library.add_album(album)

        # Act
        library.remove_album(album)

        # Assert
        my_albums = library.get_albums()
        for my_album in my_albums:
            value = (album == my_album[0])
            if value:
                break
        self.assertFalse(value)

    def test_add_artist(self):
        # Arrange
        artist = "Test Artist 2"
        library = pylast.Library(user=self.username, network=self.network)

        # Act
        library.add_artist(artist)

        # Assert
        artists = library.get_artists()
        for artist in artists:
            value = (str(artist[0]) == "Test Artist 2")
            if value:
                break
        self.assertTrue(value)

    def test_remove_artist(self):
        # Arrange
        # Get plenty of artists
        artists = self.network.get_top_artists()
        # Pick a random one to avoid problems running concurrent tests
        my_artist = choice(artists).item
        library = pylast.Library(user=self.username, network=self.network)
        library.add_artist(my_artist)

        # Act
        library.remove_artist(my_artist)

        # Assert
        artists = library.get_artists()
        for artist in artists:
            value = (artist[0] == my_artist)
            if value:
                break
        self.assertFalse(value)

    def test_get_venue(self):
        # Arrange
        venue_name = "Last.fm Office"
        country_name = "United Kingdom"

        # Act
        venue_search = self.network.search_for_venue(venue_name, country_name)
        venue = venue_search.get_next_page()[0]

        # Assert
        self.assertEqual(str(venue.id), "8778225")

    def test_get_user_registration(self):
        # Arrange
        username = "RJ"
        user = self.network.get_user(username)

        # Act
        registered = user.get_registered()

        # Assert
        # Just check date because of timezones
        self.assertIn(u"2002-11-20 ", registered)

    def test_get_user_unixtime_registration(self):
        # Arrange
        username = "RJ"
        user = self.network.get_user(username)

        # Act
        unixtime_registered = user.get_unixtime_registered()

        # Assert
        # Just check date because of timezones
        self.assertEqual(unixtime_registered, u"1037793040")

    def test_get_genderless_user(self):
        # Arrange
        # Currently test_user has no gender set:
        lastfm_user = self.network.get_user("test_user")

        # Act
        gender = lastfm_user.get_gender()

        # Assert
        self.assertIsNone(gender)

    def test_get_countryless_user(self):
        # Arrange
        # Currently test_user has no country set:
        lastfm_user = self.network.get_user("test_user")

        # Act
        country = lastfm_user.get_country()

        # Assert
        self.assertIsNone(country)

    def test_love(self):
        # Arrange
        artist = "Test Artist"
        title = "Test Title"
        track = self.network.get_track(artist, title)
        lastfm_user = self.network.get_user(self.username)

        # Act
        track.love()

        # Assert
        loved = lastfm_user.get_loved_tracks(limit=1)
        self.assertEqual(str(loved[0].track.artist), "Test Artist")
        self.assertEqual(str(loved[0].track.title), "Test Title")

    def test_unlove(self):
        # Arrange
        artist = pylast.Artist("Test Artist", self.network)
        title = "Test Title"
        track = pylast.Track(artist, title, self.network)
        lastfm_user = self.network.get_user(self.username)
        track.love()

        # Act
        track.unlove()

        # Assert
        loved = lastfm_user.get_loved_tracks(limit=1)
        if len(loved):  # OK to be empty but if not:
            self.assertNotEqual(str(loved.track.artist), "Test Artist")
            self.assertNotEqual(str(loved.track.title), "Test Title")

    def test_get_100_albums(self):
        # Arrange
        library = pylast.Library(user=self.username, network=self.network)

        # Act
        albums = library.get_albums(limit=100)

        # Assert
        self.assertGreaterEqual(len(albums), 0)

    def test_get_limitless_albums(self):
        # Arrange
        library = pylast.Library(user=self.username, network=self.network)

        # Act
        albums = library.get_albums(limit=None)

        # Assert
        self.assertGreaterEqual(len(albums), 0)

    def test_user_equals_none(self):
        # Arrange
        lastfm_user = self.network.get_user(self.username)

        # Act
        value = (lastfm_user is None)

        # Assert
        self.assertFalse(value)

    def test_user_not_equal_to_none(self):
        # Arrange
        lastfm_user = self.network.get_user(self.username)

        # Act
        value = (lastfm_user is not None)

        # Assert
        self.assertTrue(value)

    def test_now_playing_user_with_no_scrobbles(self):
        # Arrange
        # Currently test-account has no scrobbles:
        user = self.network.get_user('test-account')

        # Act
        current_track = user.get_now_playing()

        # Assert
        self.assertIsNone(current_track)

    def test_love_limits(self):
        # Arrange
        # Currently test-account has at least 23 loved tracks:
        user = self.network.get_user("test-user")

        # Act/Assert
        self.assertEqual(len(user.get_loved_tracks(limit=20)), 20)
        self.assertLessEqual(len(user.get_loved_tracks(limit=100)), 100)
        self.assertGreaterEqual(len(user.get_loved_tracks(limit=None)), 23)
        self.assertGreaterEqual(len(user.get_loved_tracks(limit=0)), 23)

    def test_update_now_playing(self):
        # Arrange
        artist = "Test Artist"
        title = "Test Title"
        album = "Test Album"
        track_number = 1
        lastfm_user = self.network.get_user(self.username)

        # Act
        self.network.update_now_playing(
            artist=artist, title=title, album=album, track_number=track_number)

        # Assert
        current_track = lastfm_user.get_now_playing()
        self.assertIsNotNone(current_track)
        self.assertEqual(str(current_track.title), "Test Title")
        self.assertEqual(str(current_track.artist), "Test Artist")

    def test_libre_fm(self):
        # Arrange
        username = self.__class__.secrets["username"]
        password_hash = self.__class__.secrets["password_hash"]

        # Act
        network = pylast.LibreFMNetwork(
            password_hash=password_hash, username=username)
        tags = network.get_top_tags(limit=1)

        # Assert
        self.assertGreater(len(tags), 0)
        self.assertIsInstance(tags[0], pylast.TopItem)

    def test_album_tags_are_topitems(self):
        # Arrange
        albums = self.network.get_user('RJ').get_top_albums()

        # Act
        tags = albums[0].item.get_top_tags(limit=1)

        # Assert
        self.assertGreater(len(tags), 0)
        self.assertIsInstance(tags[0], pylast.TopItem)

    def helper_is_thing_hashable(self, thing):
        # Arrange
        things = set()

        # Act
        things.add(thing)

        # Assert
        self.assertIsNotNone(thing)
        self.assertEqual(len(things), 1)

    def test_album_is_hashable(self):
        # Arrange
        album = self.network.get_album("Test Artist", "Test Album")

        # Act/Assert
        self.helper_is_thing_hashable(album)

    def test_artist_is_hashable(self):
        # Arrange
        test_artist = self.network.get_artist("Test Artist")
        artist = test_artist.get_similar(limit=2)[0].item
        self.assertIsInstance(artist, pylast.Artist)

        # Act/Assert
        self.helper_is_thing_hashable(artist)

    def test_country_is_hashable(self):
        # Arrange
        country = self.network.get_country("Italy")

        # Act/Assert
        self.helper_is_thing_hashable(country)

    def test_metro_is_hashable(self):
        # Arrange
        metro = self.network.get_metro("Helsinki", "Finland")

        # Act/Assert
        self.helper_is_thing_hashable(metro)

    def test_event_is_hashable(self):
        # Arrange
        user = self.network.get_user("RJ")
        event = user.get_past_events(limit=1)[0]

        # Act/Assert
        self.helper_is_thing_hashable(event)

    def test_group_is_hashable(self):
        # Arrange
        group = self.network.get_group("Audioscrobbler Beta")

        # Act/Assert
        self.helper_is_thing_hashable(group)

    def test_library_is_hashable(self):
        # Arrange
        library = pylast.Library(user=self.username, network=self.network)

        # Act/Assert
        self.helper_is_thing_hashable(library)

    def test_playlist_is_hashable(self):
        # Arrange
        playlist = pylast.Playlist(
            user="RJ", id="1k1qp_doglist", network=self.network)

        # Act/Assert
        self.helper_is_thing_hashable(playlist)

    def test_tag_is_hashable(self):
        # Arrange
        tag = self.network.get_top_tags(limit=1)[0]

        # Act/Assert
        self.helper_is_thing_hashable(tag)

    def test_track_is_hashable(self):
        # Arrange
        artist = self.network.get_artist("Test Artist")
        track = artist.get_top_tracks()[0].item
        self.assertIsInstance(track, pylast.Track)

        # Act/Assert
        self.helper_is_thing_hashable(track)

    def test_user_is_hashable(self):
        # Arrange
        artist = self.network.get_artist("Test Artist")
        user = artist.get_top_fans(limit=1)[0].item
        self.assertIsInstance(user, pylast.User)

        # Act/Assert
        self.helper_is_thing_hashable(user)

    def test_venue_is_hashable(self):
        # Arrange
        venue_id = "8778225"  # Last.fm office
        venue = pylast.Venue(venue_id, self.network)

        # Act/Assert
        self.helper_is_thing_hashable(venue)

    def test_xspf_is_hashable(self):
        # Arrange
        xspf = pylast.XSPF(
            uri="lastfm://playlist/1k1qp_doglist", network=self.network)

        # Act/Assert
        self.helper_is_thing_hashable(xspf)

    def test_invalid_xml(self):
        # Arrange
        # Currently causes PCDATA invalid Char value 25
        artist = "Blind Willie Johnson"
        title = "It's nobody's fault but mine"

        # Act
        search = self.network.search_for_track(artist, title)
        total = search.get_total_result_count()

        # Assert
        self.assertGreaterEqual(int(total), 0)

    def test_user_play_count_in_track_info(self):
        # Arrange
        artist = "Test Artist"
        title = "Test Title"
        track = pylast.Track(
            artist=artist, title=title,
            network=self.network, username=self.username)

        # Act
        count = track.get_userplaycount()

        # Assert
        self.assertGreaterEqual(count, 0)

    def test_user_loved_in_track_info(self):
        # Arrange
        artist = "Test Artist"
        title = "Test Title"
        track = pylast.Track(
            artist=artist, title=title,
            network=self.network, username=self.username)

        # Act
        loved = track.get_userloved()

        # Assert
        self.assertIsNotNone(loved)
        self.assertIsInstance(loved, bool)
        self.assertNotIsInstance(loved, str)

    def test_album_in_recent_tracks(self):
        # Arrange
        lastfm_user = self.network.get_user(self.username)

        # Act
        # limit=2 to ignore now-playing:
        track = lastfm_user.get_recent_tracks(limit=2)[0]

        # Assert
        self.assertTrue(hasattr(track, 'album'))

    def test_album_in_artist_tracks(self):
        # Arrange
        lastfm_user = self.network.get_user(self.username)

        # Act
        track = lastfm_user.get_artist_tracks(artist="Test Artist")[0]

        # Assert
        self.assertTrue(hasattr(track, 'album'))

    def test_enable_rate_limiting(self):
        # Arrange
        self.assertFalse(self.network.is_rate_limited())

        # Act
        self.network.enable_rate_limit()
        then = time.time()
        # Make some network call, limit not applied first time
        self.network.get_user(self.username)
        # Make a second network call, limiting should be applied
        self.network.get_top_artists()
        now = time.time()

        # Assert
        self.assertTrue(self.network.is_rate_limited())
        self.assertGreaterEqual(now - then, 0.2)

    def test_disable_rate_limiting(self):
        # Arrange
        self.network.enable_rate_limit()
        self.assertTrue(self.network.is_rate_limited())

        # Act
        self.network.disable_rate_limit()
        # Make some network call, limit not applied first time
        self.network.get_user(self.username)
        # Make a second network call, limiting should be applied
        self.network.get_top_artists()

        # Assert
        self.assertFalse(self.network.is_rate_limited())

    # Commented out because (a) it'll take a long time and (b) it strangely
    # fails due Last.fm's complaining of hitting the rate limit, even when
    # limited to one call per second. The ToS allows 5 calls per second.
    # def test_get_all_scrobbles(self):
        # # Arrange
        # lastfm_user = self.network.get_user("RJ")
        # self.network.enable_rate_limit() # this is going to be slow...

        # # Act
        # tracks = lastfm_user.get_recent_tracks(limit=None)

        # # Assert
        # self.assertGreaterEqual(len(tracks), 0)

    def helper_past_events_have_valid_ids(self, thing):
        # Act
        events = thing.get_past_events()

        # Assert
        self.helper_assert_events_have_valid_ids(events)

    def helper_upcoming_events_have_valid_ids(self, thing):
        # Act
        events = thing.get_upcoming_events()

        # Assert
        self.helper_assert_events_have_valid_ids(events)

    def helper_assert_events_have_valid_ids(self, events):
        # Assert
        # If fails, add past/future event for user/Test Artist:
        self.assertGreaterEqual(len(events), 1)
        for event in events[:2]:  # checking first two should be enough
            self.assertIsInstance(event.get_headliner(), pylast.Artist)

    def test_artist_upcoming_events_returns_valid_ids(self):
        # Arrange
        artist = pylast.Artist("Test Artist", self.network)

        # Act/Assert
        self.helper_upcoming_events_have_valid_ids(artist)

    def test_user_past_events_returns_valid_ids(self):
        # Arrange
        lastfm_user = self.network.get_user(self.username)

        # Act/Assert
        self.helper_past_events_have_valid_ids(lastfm_user)

    def test_user_recommended_events_returns_valid_ids(self):
        # Arrange
        lastfm_user = self.network.get_user(self.username)

        # Act
        events = lastfm_user.get_upcoming_events()

        # Assert
        self.helper_assert_events_have_valid_ids(events)

    def test_user_upcoming_events_returns_valid_ids(self):
        # Arrange
        lastfm_user = self.network.get_user(self.username)

        # Act/Assert
        self.helper_upcoming_events_have_valid_ids(lastfm_user)

    def test_venue_past_events_returns_valid_ids(self):
        # Arrange
        venue_id = "8778225"  # Last.fm office
        venue = pylast.Venue(venue_id, self.network)

        # Act/Assert
        self.helper_past_events_have_valid_ids(venue)

    def test_venue_upcoming_events_returns_valid_ids(self):
        # Arrange
        venue_id = "8778225"  # Last.fm office
        venue = pylast.Venue(venue_id, self.network)

        # Act/Assert
        self.helper_upcoming_events_have_valid_ids(venue)

    def test_pickle(self):
        # Arrange
        import pickle
        lastfm_user = self.network.get_user(self.username)
        filename = str(self.unix_timestamp()) + ".pkl"

        # Act
        with open(filename, "wb") as f:
            pickle.dump(lastfm_user, f)
        with open(filename, "rb") as f:
            loaded_user = pickle.load(f)
        os.remove(filename)

        # Assert
        self.assertEqual(lastfm_user, loaded_user)

    def test_bio_published_date(self):
        # Arrange
        artist = pylast.Artist("Test Artist", self.network)

        # Act
        bio = artist.get_bio_published_date()

        # Assert
        self.assertIsNotNone(bio)
        self.assertGreaterEqual(len(bio), 1)

    def test_bio_content(self):
        # Arrange
        artist = pylast.Artist("Test Artist", self.network)

        # Act
        bio = artist.get_bio_content(language="en")

        # Assert
        self.assertIsNotNone(bio)
        self.assertGreaterEqual(len(bio), 1)

    def test_bio_summary(self):
        # Arrange
        artist = pylast.Artist("Test Artist", self.network)

        # Act
        bio = artist.get_bio_summary(language="en")

        # Assert
        self.assertIsNotNone(bio)
        self.assertGreaterEqual(len(bio), 1)

    def test_album_wiki_content(self):
        # Arrange
        album = pylast.Album("Test Artist", "Test Album", self.network)

        # Act
        wiki = album.get_wiki_content()

        # Assert
        self.assertIsNotNone(wiki)
        self.assertGreaterEqual(len(wiki), 1)

    def test_album_wiki_published_date(self):
        # Arrange
        album = pylast.Album("Test Artist", "Test Album", self.network)

        # Act
        wiki = album.get_wiki_published_date()

        # Assert
        self.assertIsNotNone(wiki)
        self.assertGreaterEqual(len(wiki), 1)

    def test_album_wiki_summary(self):
        # Arrange
        album = pylast.Album("Test Artist", "Test Album", self.network)

        # Act
        wiki = album.get_wiki_summary()

        # Assert
        self.assertIsNotNone(wiki)
        self.assertGreaterEqual(len(wiki), 1)

    def test_track_wiki_content(self):
        # Arrange
        track = pylast.Track("Test Artist", "Test Title", self.network)

        # Act
        wiki = track.get_wiki_content()

        # Assert
        self.assertIsNotNone(wiki)
        self.assertGreaterEqual(len(wiki), 1)

    def test_track_wiki_summary(self):
        # Arrange
        track = pylast.Track("Test Artist", "Test Title", self.network)

        # Act
        wiki = track.get_wiki_summary()

        # Assert
        self.assertIsNotNone(wiki)
        self.assertGreaterEqual(len(wiki), 1)

    def test_lastfm_network_name(self):
        # Act
        name = str(self.network)

        # Assert
        self.assertEqual(name, "Last.fm Network")

    def test_artist_get_images_deprecated(self):
        # Arrange
        artist = self.network.get_artist("Test Artist")

        # Act/Assert
        with self.assertRaisesRegex(pylast.WSError, 'deprecated'):
            artist.get_images()

    def helper_validate_results(self, a, b, c):
        # Assert
        self.assertIsNotNone(a)
        self.assertIsNotNone(b)
        self.assertIsNotNone(c)
        self.assertGreaterEqual(len(a), 0)
        self.assertGreaterEqual(len(b), 0)
        self.assertGreaterEqual(len(c), 0)
        self.assertEqual(a, b)
        self.assertEqual(b, c)

    def helper_validate_cacheable(self, thing, function_name):
        # Arrange
        # get thing.function_name()
        func = getattr(thing, function_name, None)

        # Act
        result1 = func(limit=1, cacheable=False)
        result2 = func(limit=1, cacheable=True)
        result3 = func(limit=1)

        # Assert
        self.helper_validate_results(result1, result2, result3)

    def test_cacheable_artist_get_shouts(self):
        # Arrange
        artist = self.network.get_artist("Test Artist")

        # Act/Assert
        self.helper_validate_cacheable(artist, "get_shouts")

    def test_cacheable_event_get_shouts(self):
        # Arrange
        user = self.network.get_user("RJ")
        event = user.get_past_events(limit=1)[0]

        # Act/Assert
        self.helper_validate_cacheable(event, "get_shouts")

    def test_cacheable_track_get_shouts(self):
        # Arrange
        track = self.network.get_top_tracks()[0].item

        # Act/Assert
        self.helper_validate_cacheable(track, "get_shouts")

    def test_cacheable_group_get_members(self):
        # Arrange
        group = self.network.get_group("Audioscrobbler Beta")

        # Act/Assert
        self.helper_validate_cacheable(group, "get_members")

    def test_cacheable_library(self):
        # Arrange
        library = pylast.Library(self.username, self.network)

        # Act/Assert
        self.helper_validate_cacheable(library, "get_albums")
        self.helper_validate_cacheable(library, "get_artists")
        self.helper_validate_cacheable(library, "get_tracks")

    def test_cacheable_user_artist_tracks(self):
        # Arrange
        lastfm_user = self.network.get_authenticated_user()

        # Act
        result1 = lastfm_user.get_artist_tracks("Test Artist", cacheable=False)
        result2 = lastfm_user.get_artist_tracks("Test Artist", cacheable=True)
        result3 = lastfm_user.get_artist_tracks("Test Artist")

        # Assert
        self.helper_validate_results(result1, result2, result3)

    def test_cacheable_user(self):
        # Arrange
        lastfm_user = self.network.get_authenticated_user()

        # Act/Assert
        self.helper_validate_cacheable(lastfm_user, "get_friends")
        self.helper_validate_cacheable(lastfm_user, "get_loved_tracks")
        self.helper_validate_cacheable(lastfm_user, "get_neighbours")
        self.helper_validate_cacheable(lastfm_user, "get_past_events")
        self.helper_validate_cacheable(lastfm_user, "get_recent_tracks")
        self.helper_validate_cacheable(lastfm_user, "get_recommended_artists")
        self.helper_validate_cacheable(lastfm_user, "get_recommended_events")
        self.helper_validate_cacheable(lastfm_user, "get_shouts")

    def test_geo_get_events_in_location(self):
        # Arrange
        # Act
        events = self.network.get_geo_events(
            location="London", tag="blues", limit=1)

        # Assert
        self.assertEqual(len(events), 1)
        event = events[0]
        self.assertIsInstance(event, pylast.Event)
        self.assertEqual(event.get_venue().location['city'], "London")

    def test_geo_get_events_in_latlong(self):
        # Arrange
        # Act
        events = self.network.get_geo_events(
            lat=53.466667, long=-2.233333, distance=5, limit=1)

        # Assert
        self.assertEqual(len(events), 1)
        event = events[0]
        self.assertIsInstance(event, pylast.Event)
        self.assertEqual(event.get_venue().location['city'], "Manchester")

    def test_geo_get_events_festival(self):
        # Arrange
        # Act
        events = self.network.get_geo_events(
            location="Reading", festivalsonly=True, limit=1)

        # Assert
        self.assertEqual(len(events), 1)
        event = events[0]
        self.assertIsInstance(event, pylast.Event)
        self.assertEqual(event.get_venue().location['city'], "Reading")

    def helper_dates_valid(self, dates):
        # Assert
        self.assertGreaterEqual(len(dates), 1)
        self.assertIsInstance(dates[0], tuple)
        (start, end) = dates[0]
        self.assertLess(start, end)

    def test_get_metro_weekly_chart_dates(self):
        # Arrange
        # Act
        dates = self.network.get_metro_weekly_chart_dates()

        # Assert
        self.helper_dates_valid(dates)

    def helper_geo_chart(self, function_name, expected_type=pylast.Artist):
        # Arrange
        metro = self.network.get_metro("Madrid", "Spain")
        dates = self.network.get_metro_weekly_chart_dates()
        (from_date, to_date) = dates[0]

        # get metro.function_name()
        func = getattr(metro, function_name, None)

        # Act
        chart = func(from_date=from_date, to_date=to_date, limit=1)

        # Assert
        self.assertEqual(len(chart), 1)
        self.assertIsInstance(chart[0], pylast.TopItem)
        self.assertIsInstance(chart[0].item, expected_type)

    def test_get_metro_artist_chart(self):
        # Arrange/Act/Assert
        self.helper_geo_chart("get_artist_chart")

    def test_get_metro_hype_artist_chart(self):
        # Arrange/Act/Assert
        self.helper_geo_chart("get_hype_artist_chart")

    def test_get_metro_unique_artist_chart(self):
        # Arrange/Act/Assert
        self.helper_geo_chart("get_unique_artist_chart")

    def test_get_metro_track_chart(self):
        # Arrange/Act/Assert
        self.helper_geo_chart("get_track_chart", expected_type=pylast.Track)

    def test_get_metro_hype_track_chart(self):
        # Arrange/Act/Assert
        self.helper_geo_chart(
            "get_hype_track_chart", expected_type=pylast.Track)

    def test_get_metro_unique_track_chart(self):
        # Arrange/Act/Assert
        self.helper_geo_chart(
            "get_unique_track_chart", expected_type=pylast.Track)

    def test_geo_get_metros(self):
        # Arrange
        # Act
        metros = self.network.get_metros(country="Poland")

        # Assert
        self.assertGreaterEqual(len(metros), 1)
        self.assertIsInstance(metros[0], pylast.Metro)
        self.assertEqual(metros[0].get_country(), "Poland")

    def test_geo_get_top_artists(self):
        # Arrange
        # Act
        artists = self.network.get_geo_top_artists(
            country="United Kingdom", limit=1)

        # Assert
        self.assertEqual(len(artists), 1)
        self.assertIsInstance(artists[0], pylast.TopItem)
        self.assertIsInstance(artists[0].item, pylast.Artist)

    def test_geo_get_top_tracks(self):
        # Arrange
        # Act
        tracks = self.network.get_geo_top_tracks(
            country="United Kingdom", location="Manchester", limit=1)

        # Assert
        self.assertEqual(len(tracks), 1)
        self.assertIsInstance(tracks[0], pylast.TopItem)
        self.assertIsInstance(tracks[0].item, pylast.Track)

    def test_metro_class(self):
        # Arrange
        # Act
        metro = self.network.get_metro("Bergen", "Norway")

        # Assert
        self.assertEqual(metro.get_name(), "Bergen")
        self.assertEqual(metro.get_country(), "Norway")
        self.assertEqual(str(metro), "Bergen, Norway")
        self.assertEqual(metro, pylast.Metro("Bergen", "Norway", self.network))
        self.assertNotEqual(
            metro,
            pylast.Metro("Wellington", "New Zealand", self.network))

    def test_get_album_play_links(self):
        # Arrange
        album1 = self.network.get_album("Portishead", "Dummy")
        album2 = self.network.get_album("Radiohead", "OK Computer")
        albums = [album1, album2]

        # Act
        links = self.network.get_album_play_links(albums)

        # Assert
        self.assertIsInstance(links, list)
        self.assertEqual(len(links), 2)
        self.assertIn("spotify:album:", links[0])
        self.assertIn("spotify:album:", links[1])

    def test_get_artist_play_links(self):
        # Arrange
        artists = ["Portishead", "Radiohead"]
        # Act
        links = self.network.get_artist_play_links(artists)

        # Assert
        self.assertIsInstance(links, list)
        self.assertEqual(len(links), 2)
        self.assertIn("spotify:artist:", links[0])
        self.assertIn("spotify:artist:", links[1])

    def test_get_track_play_links(self):
        # Arrange
        track1 = self.network.get_track(artist="Portishead", title="Mysterons")
        track2 = self.network.get_track(artist="Radiohead", title="Creep")
        tracks = [track1, track2]

        # Act
        links = self.network.get_track_play_links(tracks)

        # Assert
        self.assertIsInstance(links, list)
        self.assertEqual(len(links), 2)
        self.assertIn("spotify:track:", links[0])
        self.assertIn("spotify:track:", links[1])

    def helper_at_least_one_thing_in_top_list(self, things, expected_type):
        # Assert
        self.assertGreater(len(things), 1)
        self.assertIsInstance(things, list)
        self.assertIsInstance(things[0], pylast.TopItem)
        self.assertIsInstance(things[0].item, expected_type)

    def helper_only_one_thing_in_top_list(self, things, expected_type):
        # Assert
        self.assertEqual(len(things), 1)
        self.assertIsInstance(things, list)
        self.assertIsInstance(things[0], pylast.TopItem)
        self.assertIsInstance(things[0].item, expected_type)

    def helper_two_different_things_in_top_list(self, things, expected_type):
        # Assert
        self.assertEqual(len(things), 2)
        thing1 = things[0]
        thing2 = things[1]
        self.assertIsInstance(thing1, pylast.TopItem)
        self.assertIsInstance(thing2, pylast.TopItem)
        self.assertIsInstance(thing1.item, expected_type)
        self.assertIsInstance(thing2.item, expected_type)
        self.assertNotEqual(thing1, thing2)

    def helper_two_things_in_list(self, things, expected_type):
        # Assert
        self.assertEqual(len(things), 2)
        self.assertIsInstance(things, list)
        thing1 = things[0]
        thing2 = things[1]
        self.assertIsInstance(thing1, expected_type)
        self.assertIsInstance(thing2, expected_type)

    def test_user_get_top_tags_with_limit(self):
        # Arrange
        user = self.network.get_user("RJ")

        # Act
        tags = user.get_top_tags(limit=1)

        # Assert
        self.helper_only_one_thing_in_top_list(tags, pylast.Tag)

    def test_network_get_top_artists_with_limit(self):
        # Arrange
        # Act
        artists = self.network.get_top_artists(limit=1)

        # Assert
        self.helper_only_one_thing_in_top_list(artists, pylast.Artist)

    def test_network_get_top_tags_with_limit(self):
        # Arrange
        # Act
        tags = self.network.get_top_tags(limit=1)

        # Assert
        self.helper_only_one_thing_in_top_list(tags, pylast.Tag)

    def test_network_get_top_tracks_with_limit(self):
        # Arrange
        # Act
        tracks = self.network.get_top_tracks(limit=1)

        # Assert
        self.helper_only_one_thing_in_top_list(tracks, pylast.Track)

    def test_artist_top_tracks(self):
        # Arrange
        # Pick an artist with plenty of plays
        artist = self.network.get_top_artists(limit=1)[0].item

        # Act
        things = artist.get_top_tracks(limit=2)

        # Assert
        self.helper_two_different_things_in_top_list(things, pylast.Track)

    def test_artist_top_albums(self):
        # Arrange
        # Pick an artist with plenty of plays
        artist = self.network.get_top_artists(limit=1)[0].item

        # Act
        things = artist.get_top_albums(limit=2)

        # Assert
        self.helper_two_different_things_in_top_list(things, pylast.Album)

    def test_artist_top_fans(self):
        # Arrange
        # Pick an artist with plenty of plays
        artist = self.network.get_top_artists(limit=1)[0].item

        # Act
        things = artist.get_top_fans(limit=2)

        # Assert
        self.helper_two_different_things_in_top_list(things, pylast.User)

    def test_country_top_tracks(self):
        # Arrange
        country = self.network.get_country("Croatia")

        # Act
        things = country.get_top_tracks(limit=2)

        # Assert
        self.helper_two_different_things_in_top_list(things, pylast.Track)

    def test_country_network_top_tracks(self):
        # Arrange
        # Act
        things = self.network.get_geo_top_tracks("Croatia", limit=2)

        # Assert
        self.helper_two_different_things_in_top_list(things, pylast.Track)

    def test_tag_top_tracks(self):
        # Arrange
        tag = self.network.get_tag("blues")

        # Act
        things = tag.get_top_tracks(limit=2)

        # Assert
        self.helper_two_different_things_in_top_list(things, pylast.Track)

    def test_user_top_tracks(self):
        # Arrange
        lastfm_user = self.network.get_user(self.username)

        # Act
        things = lastfm_user.get_top_tracks(limit=2)

        # Assert
        self.helper_two_different_things_in_top_list(things, pylast.Track)

    def helper_assert_chart(self, chart, expected_type):
        # Assert
        self.assertIsNotNone(chart)
        self.assertGreater(len(chart), 0)
        self.assertIsInstance(chart[0], pylast.TopItem)
        self.assertIsInstance(chart[0].item, expected_type)

    def helper_get_assert_charts(self, thing, date):
        # Arrange
        (from_date, to_date) = date

        # Act
        artist_chart = thing.get_weekly_artist_charts(from_date, to_date)
        if type(thing) is not pylast.Tag:
            album_chart = thing.get_weekly_album_charts(from_date, to_date)
            track_chart = thing.get_weekly_track_charts(from_date, to_date)

        # Assert
        self.helper_assert_chart(artist_chart, pylast.Artist)
        if type(thing) is not pylast.Tag:
            self.helper_assert_chart(album_chart, pylast.Album)
            self.helper_assert_chart(track_chart, pylast.Track)

    def test_group_charts(self):
        # Arrange
        group = self.network.get_group("mnml")
        dates = group.get_weekly_chart_dates()
        self.helper_dates_valid(dates)

        # Act/Assert
        self.helper_get_assert_charts(group, dates[-2])

    def test_tag_charts(self):
        # Arrange
        tag = self.network.get_tag("rock")
        dates = tag.get_weekly_chart_dates()
        self.helper_dates_valid(dates)

        # Act/Assert
        self.helper_get_assert_charts(tag, dates[-2])

    def test_user_charts(self):
        # Arrange
        lastfm_user = self.network.get_user("RJ")
        dates = lastfm_user.get_weekly_chart_dates()
        self.helper_dates_valid(dates)

        # Act/Assert
        self.helper_get_assert_charts(lastfm_user, dates[1])

    def test_track_top_fans(self):
        # Arrange
        track = self.network.get_track("The Cinematic Orchestra", "Postlude")

        # Act
        fans = track.get_top_fans()

        # Assert
        self.helper_at_least_one_thing_in_top_list(fans, pylast.User)

    # Commented out to avoid spamming
    # def test_share_spam(self):
        # # Arrange
        # users_to_spam = [TODO_ENTER_SPAMEES_HERE]
        # spam_message = "Dig the krazee sound!"
        # artist = self.network.get_top_artists(limit=1)[0].item
        # track = artist.get_top_tracks(limit=1)[0].item
        # event = artist.get_upcoming_events()[0]

        # # Act
        # artist.share(users_to_spam, spam_message)
        # track.share(users_to_spam, spam_message)
        # event.share(users_to_spam, spam_message)

        # Assert
        # Check inbox for spam!

        # album/artist/event/track/user

    def test_album_shouts(self):
        # Arrange
        # Pick an artist with plenty of plays
        artist = self.network.get_top_artists(limit=1)[0].item
        album = artist.get_top_albums(limit=1)[0].item

        # Act
        shouts = album.get_shouts(limit=2)

        # Assert
        self.helper_two_things_in_list(shouts, pylast.Shout)

    def test_artist_shouts(self):
        # Arrange
        # Pick an artist with plenty of plays
        artist = self.network.get_top_artists(limit=1)[0].item

        # Act
        shouts = artist.get_shouts(limit=2)

        # Assert
        self.helper_two_things_in_list(shouts, pylast.Shout)

    def test_event_shouts(self):
        # Arrange
        event_id = 3478520  # Glasto 2014
        event = pylast.Event(event_id, self.network)

        # Act
        shouts = event.get_shouts(limit=2)

        # Assert
        self.helper_two_things_in_list(shouts, pylast.Shout)

    def test_track_shouts(self):
        # Arrange
        track = self.network.get_track("The Cinematic Orchestra", "Postlude")

        # Act
        shouts = track.get_shouts(limit=2)

        # Assert
        self.helper_two_things_in_list(shouts, pylast.Shout)

    def test_user_shouts(self):
        # Arrange
        user = self.network.get_user("RJ")

        # Act
        shouts = user.get_shouts(limit=2)

        # Assert
        self.helper_two_things_in_list(shouts, pylast.Shout)

    def test_album_data(self):
        # Arrange
        thing = self.network.get_album("Test Artist", "Test Album")

        # Act
        stringed = str(thing)
        repr = thing.__repr__()
        title = thing.get_title()
        name = thing.get_name()
        playcount = thing.get_playcount()
        url = thing.get_url()

        # Assert
        self.assertEqual(stringed, "Test Artist - Test Album")
        self.assertIn("pylast.Album('Test Artist', 'Test Album',", repr)
        self.assertEqual(title, name)
        self.assertIsInstance(playcount, int)
        self.assertGreater(playcount, 1)
        self.assertEqual(
            "http://www.last.fm/music/test%2bartist/test%2balbum", url)

    def test_track_data(self):
        # Arrange
        thing = self.network.get_track("Test Artist", "Test Title")

        # Act
        stringed = str(thing)
        repr = thing.__repr__()
        title = thing.get_title()
        name = thing.get_name()
        playcount = thing.get_playcount()
        url = thing.get_url(pylast.DOMAIN_FRENCH)

        # Assert
        self.assertEqual(stringed, "Test Artist - Test Title")
        self.assertIn("pylast.Track('Test Artist', 'Test Title',", repr)
        self.assertEqual(title, "Test Title")
        self.assertEqual(title, name)
        self.assertIsInstance(playcount, int)
        self.assertGreater(playcount, 1)
        self.assertEqual(
            "http://www.lastfm.fr/music/test%2bartist/_/test%2btitle", url)

    def test_tag_top_artists(self):
        # Arrange
        tag = self.network.get_tag("blues")

        # Act
        artists = tag.get_top_artists(limit=1)

        # Assert
        self.helper_only_one_thing_in_top_list(artists, pylast.Artist)

    def test_country_top_artists(self):
        # Arrange
        country = self.network.get_country("Ukraine")

        # Act
        artists = country.get_top_artists(limit=1)

        # Assert
        self.helper_only_one_thing_in_top_list(artists, pylast.Artist)

    def test_user_top_artists(self):
        # Arrange
        lastfm_user = self.network.get_user(self.username)

        # Act
        artists = lastfm_user.get_top_artists(limit=1)

        # Assert
        self.helper_only_one_thing_in_top_list(artists, pylast.Artist)

    def test_tag_top_albums(self):
        # Arrange
        tag = self.network.get_tag("blues")

        # Act
        albums = tag.get_top_albums(limit=1)

        # Assert
        self.helper_only_one_thing_in_top_list(albums, pylast.Album)

    def test_user_top_albums(self):
        # Arrange
        user = self.network.get_user("RJ")

        # Act
        albums = user.get_top_albums(limit=1)

        # Assert
        self.helper_only_one_thing_in_top_list(albums, pylast.Album)

    def test_caching(self):
        # Arrange
        user = self.network.get_user("RJ")

        # Act
        self.network.enable_caching()
        shouts1 = user.get_shouts(limit=1, cacheable=True)
        shouts2 = user.get_shouts(limit=1, cacheable=True)

        # Assert
        self.assertTrue(self.network.is_caching_enabled())
        self.assertEqual(shouts1, shouts2)
        self.network.disable_caching()
        self.assertFalse(self.network.is_caching_enabled())

    def test_create_playlist(self):
        # Arrange
        title = "Test playlist"
        description = "Testing"
        lastfm_user = self.network.get_user(self.username)

        # Act
        playlist = self.network.create_new_playlist(title, description)

        # Assert
        self.assertIsInstance(playlist, pylast.Playlist)
        self.assertEqual(playlist.get_title(), "Test playlist")
        self.assertEqual(playlist.get_description(), "Testing")
        self.assertEqual(playlist.get_user(), lastfm_user)

    def test_empty_playlist_unstreamable(self):
        # Arrange
        title = "Empty playlist"
        description = "Unstreamable"

        # Act
        playlist = self.network.create_new_playlist(title, description)

        # Assert
        self.assertEqual(playlist.get_size(), 0)
        self.assertEqual(playlist.get_duration(), 0)
        self.assertFalse(playlist.is_streamable())

    def test_big_playlist_is_streamable(self):
        # Arrange
        # Find a big playlist on Last.fm, eg "top 100 classick rock songs"
        user = "kaxior"
        id = 10417943
        playlist = pylast.Playlist(user, id, self.network)
        self.assertEqual(
            playlist.get_url(),
            "http://www.last.fm/user/kaxior/library/"
            "playlists/67ajb_top_100_classick_rock_songs")

        # Act
        # Nothing

        # Assert
        self.assertIsInstance(playlist, pylast.Playlist)
        self.assertGreaterEqual(playlist.get_size(), 45)
        self.assertGreater(playlist.get_duration(), 0)
        self.assertTrue(playlist.is_streamable())

    def test_add_track_to_playlist(self):
        # Arrange
        title = "One track playlist"
        description = "Testing"
        playlist = self.network.create_new_playlist(title, description)
        track = pylast.Track("Test Artist", "Test Title", self.network)

        # Act
        playlist.add_track(track)

        # Assert
        self.assertEqual(playlist.get_size(), 1)
        self.assertEqual(len(playlist.get_tracks()), 1)
        self.assertTrue(playlist.has_track(track))

    def test_album_mbid(self):
        # Arrange
        mbid = "a6a265bf-9f81-4055-8224-f7ac0aa6b937"

        # Act
        album = self.network.get_album_by_mbid(mbid)
        album_mbid = album.get_mbid()

        # Assert
        self.assertIsInstance(album, pylast.Album)
        self.assertEqual(album.title.lower(), "test")
        self.assertEqual(album_mbid, mbid)

    def test_artist_mbid(self):
        # Arrange
        mbid = "7e84f845-ac16-41fe-9ff8-df12eb32af55"

        # Act
        artist = self.network.get_artist_by_mbid(mbid)

        # Assert
        self.assertIsInstance(artist, pylast.Artist)
        self.assertEqual(artist.name, "MusicBrainz Test Artist")

    def test_track_mbid(self):
        # Arrange
        mbid = "ebc037b1-cc9c-44f2-a21f-83c219f0e1e0"

        # Act
        track = self.network.get_track_by_mbid(mbid)
        track_mbid = track.get_mbid()

        # Assert
        self.assertIsInstance(track, pylast.Track)
        self.assertEqual(track.title, "first")
        self.assertEqual(track_mbid, mbid)

    def test_artist_listener_count(self):
        # Arrange
        artist = self.network.get_artist("Test Artist")

        # Act
        count = artist.get_listener_count()

        # Assert
        self.assertIsInstance(count, int)
        self.assertGreater(count, 0)

    def test_event_attendees(self):
        # Arrange
        user = self.network.get_user("RJ")
        event = user.get_past_events(limit=1)[0]

        # Act
        users = event.get_attendees()

        # Assert
        self.assertIsInstance(users, list)
        self.assertIsInstance(users[0], pylast.User)

    def test_tag_artist(self):
        # Arrange
        artist = self.network.get_artist("Test Artist")
#         artist.clear_tags()

        # Act
        artist.add_tag("testing")

        # Assert
        tags = artist.get_tags()
        self.assertGreater(len(tags), 0)
        found = False
        for tag in tags:
            if tag.name == "testing":
                found = True
                break
        self.assertTrue(found)

    def test_remove_tag_of_type_text(self):
        # Arrange
        tag = "testing"  # text
        artist = self.network.get_artist("Test Artist")
        artist.add_tag(tag)

        # Act
        artist.remove_tag(tag)

        # Assert
        tags = artist.get_tags()
        found = False
        for tag in tags:
            if tag.name == "testing":
                found = True
                break
        self.assertFalse(found)

    def test_remove_tag_of_type_tag(self):
        # Arrange
        tag = pylast.Tag("testing", self.network)  # Tag
        artist = self.network.get_artist("Test Artist")
        artist.add_tag(tag)

        # Act
        artist.remove_tag(tag)

        # Assert
        tags = artist.get_tags()
        found = False
        for tag in tags:
            if tag.name == "testing":
                found = True
                break
        self.assertFalse(found)

    def test_remove_tags(self):
        # Arrange
        tags = ["removetag1", "removetag2"]
        artist = self.network.get_artist("Test Artist")
        artist.add_tags(tags)
        artist.add_tags("1more")
        tags_before = artist.get_tags()

        # Act
        artist.remove_tags(tags)

        # Assert
        tags_after = artist.get_tags()
        self.assertEqual(len(tags_after), len(tags_before) - 2)
        found1, found2 = False, False
        for tag in tags_after:
            if tag.name == "removetag1":
                found1 = True
            elif tag.name == "removetag2":
                found2 = True
        self.assertFalse(found1)
        self.assertFalse(found2)

    def test_set_tags(self):
        # Arrange
        tags = ["sometag1", "sometag2"]
        artist = self.network.get_artist("Test Artist")
        artist.add_tags(tags)
        tags_before = artist.get_tags()
        new_tags = ["settag1", "settag2"]

        # Act
        artist.set_tags(new_tags)

        # Assert
        tags_after = artist.get_tags()
        self.assertNotEqual(tags_before, tags_after)
        self.assertEqual(len(tags_after), 2)
        found1, found2 = False, False
        for tag in tags_after:
            if tag.name == "settag1":
                found1 = True
            elif tag.name == "settag2":
                found2 = True
        self.assertTrue(found1)
        self.assertTrue(found2)

    def test_tracks_notequal(self):
        # Arrange
        track1 = pylast.Track("Test Artist", "Test Title", self.network)
        track2 = pylast.Track("Test Artist", "Test Track", self.network)

        # Act
        # Assert
        self.assertNotEqual(track1, track2)

    def test_track_id(self):
        # Arrange
        track = pylast.Track("Test Artist", "Test Title", self.network)

        # Act
        id = track.get_id()

        # Assert
        self.assertEqual(id, "14053327")

    def test_track_title_prop_caps(self):
        # Arrange
        track = pylast.Track("test artist", "test title", self.network)

        # Act
        title = track.get_title(properly_capitalized=True)

        # Assert
        self.assertEqual(title, "Test Title")

    def test_track_listener_count(self):
        # Arrange
        track = pylast.Track("test artist", "test title", self.network)

        # Act
        count = track.get_listener_count()

        # Assert
        self.assertGreater(count, 21)

    def test_album_rel_date(self):
        # Arrange
        album = pylast.Album("Test Artist", "Test Release", self.network)

        # Act
        date = album.get_release_date()

        # Assert
        self.assertIn("2011", date)

    def test_album_tracks(self):
        # Arrange
        album = pylast.Album("Test Artist", "Test Release", self.network)

        # Act
        tracks = album.get_tracks()

        # Assert
        self.assertIsInstance(tracks, list)
        self.assertIsInstance(tracks[0], pylast.Track)
        self.assertEqual(len(tracks), 4)

    def test_tags(self):
        # Arrange
        tag1 = self.network.get_tag("blues")
        tag2 = self.network.get_tag("rock")

        # Act
        tag_repr = repr(tag1)
        tag_str = str(tag1)
        name = tag1.get_name(properly_capitalized=True)
        similar = tag1.get_similar()
        url = tag1.get_url()

        # Assert
        self.assertEqual("blues", tag_str)
        self.assertIn("pylast.Tag", tag_repr)
        self.assertIn("blues", tag_repr)
        self.assertEqual("blues", name)
        self.assertTrue(tag1 == tag1)
        self.assertTrue(tag1 != tag2)
        self.assertEqual(url, "http://www.last.fm/tag/blues")
        found = False
        for tag in similar:
            if tag.name == "delta blues":
                found = True
                break
        self.assertTrue(found)

    def test_artists(self):
        # Arrange
        artist1 = self.network.get_artist("Radiohead")
        artist2 = self.network.get_artist("Portishead")

        # Act
        url = artist1.get_url()
        mbid = artist1.get_mbid()
        image = artist1.get_cover_image()
        playcount = artist1.get_playcount()
        streamable = artist1.is_streamable()
        name = artist1.get_name(properly_capitalized=False)
        name_cap = artist1.get_name(properly_capitalized=True)

        # Assert
        self.assertIn("http", image)
        self.assertGreater(playcount, 1)
        self.assertTrue(artist1 != artist2)
        self.assertEqual(name.lower(), name_cap.lower())
        self.assertEqual(url, "http://www.last.fm/music/radiohead")
        self.assertEqual(mbid, "a74b1b7f-71a5-4011-9441-d0b5e4122711")
        self.assertIsInstance(streamable, bool)

    def test_events(self):
        # Arrange
        event_id_1 = 3162700  # Glasto 2013
        event_id_2 = 3478520  # Glasto 2014
        event1 = pylast.Event(event_id_1, self.network)
        event2 = pylast.Event(event_id_2, self.network)

        # Act
        text = str(event1)
        rep = repr(event1)
        title = event1.get_title()
        artists = event1.get_artists()
        start = event1.get_start_date()
        description = event1.get_description()
        review_count = event1.get_review_count()
        attendance_count = event1.get_attendance_count()

        # Assert
        self.assertIn("3162700", rep)
        self.assertIn("pylast.Event", rep)
        self.assertEqual(text, "Event #3162700")
        self.assertTrue(event1 != event2)
        self.assertIn("Glastonbury", title)
        found = False
        for artist in artists:
            if artist.name == "The Rolling Stones":
                found = True
                break
        self.assertTrue(found)
        self.assertIn("Wed, 26 Jun 2013", start)
        self.assertIn("astonishing bundle", description)
        self.assertGreater(review_count, 0)
        self.assertGreater(attendance_count, 100)

    def test_countries(self):
        # Arrange
        country1 = pylast.Country("Italy", self.network)
        country2 = pylast.Country("Finland", self.network)

        # Act
        text = str(country1)
        rep = repr(country1)
        url = country1.get_url()

        # Assert
        self.assertIn("Italy", rep)
        self.assertIn("pylast.Country", rep)
        self.assertEqual(text, "Italy")
        self.assertTrue(country1 == country1)
        self.assertTrue(country1 != country2)
        self.assertEqual(url, "http://www.last.fm/place/italy")

    def test_track_eq_none_is_false(self):
        # Arrange
        track1 = None
        track2 = pylast.Track("Test Artist", "Test Title", self.network)

        # Act / Assert
        self.assertFalse(track1 == track2)

    def test_track_ne_none_is_true(self):
        # Arrange
        track1 = None
        track2 = pylast.Track("Test Artist", "Test Title", self.network)

        # Act / Assert
        self.assertTrue(track1 != track2)

<<<<<<< HEAD
    def test_artist_eq_none_is_false(self):
        # Arrange
        artist1 = None
        artist2 = pylast.Artist("Test Artist", self.network)

        # Act / Assert
        self.assertFalse(artist1 == artist2)

    def test_artist_ne_none_is_true(self):
        # Arrange
        artist1 = None
        artist2 = pylast.Artist("Test Artist", self.network)

        # Act / Assert
        self.assertTrue(artist1 != artist2)

    def test_album_eq_none_is_false(self):
        # Arrange
        album1 = None
        album2 = pylast.Album("Test Artist", "Test Album", self.network)

        # Act / Assert
        self.assertFalse(album1 == album2)

    def test_album_ne_none_is_true(self):
        # Arrange
        album1 = None
        album2 = pylast.Album("Test Artist", "Test Album", self.network)

        # Act / Assert
        self.assertTrue(album1 != album2)

    def test_event_eq_none_is_false(self):
        # Arrange
        event1 = None
        event_id = 3478520  # Glasto 2014
        event2 = pylast.Event(event_id, self.network)

        # Act / Assert
        self.assertFalse(event1 == event2)

    def test_event_ne_none_is_true(self):
        # Arrange
        event1 = None
        event_id = 3478520  # Glasto 2014
        event2 = pylast.Event(event_id, self.network)

        # Act / Assert
        self.assertTrue(event1 != event2)
=======
    def test_band_members(self):
        # Arrange
        artist = pylast.Artist("The Beatles", self.network)

        # Act
        band_members = artist.get_band_members()

        # Assert
        self.assertGreaterEqual(len(band_members), 4)

    def test_no_band_members(self):
        # Arrange
        artist = pylast.Artist("John Lennon", self.network)

        # Act
        band_members = artist.get_band_members()

        # Assert
        self.assertIsNone(band_members)

    def test_get_recent_tracks_from_to(self):
        # Arrange
        lastfm_user = self.network.get_user("RJ")

        from datetime import datetime
        start = datetime(2011, 7, 21, 15, 10)
        end = datetime(2011, 7, 21, 15, 15)
        import calendar
        utc_start = calendar.timegm(start.utctimetuple())
        utc_end = calendar.timegm(end.utctimetuple())

        # Act
        tracks = lastfm_user.get_recent_tracks(time_from=utc_start,
                                               time_to=utc_end)

        # Assert
        self.assertEqual(len(tracks), 1)
        self.assertEqual(str(tracks[0].track.artist), "Johnny Cash")
        self.assertEqual(str(tracks[0].track.title), "Ring of Fire")
>>>>>>> 8670a2f2


if __name__ == '__main__':
    parser = argparse.ArgumentParser(
        description="Integration (not unit) tests for pylast.py",
        formatter_class=argparse.ArgumentDefaultsHelpFormatter)
    parser.add_argument(
        '-1', '--single',
        help="Run a single test")
    parser.add_argument(
        '-r', '--repeat',
        help="Repeat a single test (100 times) until failure")
    parser.add_argument(
        '-m', '--matching',
        help="Run tests with this in the name")
    args = parser.parse_args()

    if args.single:
        suite = unittest.TestSuite()

        suite.addTest(TestPyLast(args.single))
        unittest.TextTestRunner().run(suite)

    elif args.repeat:
        suite = unittest.TestSuite()

        suite.addTest(TestPyLast(args.repeat))
        for i in range(100):
            print("Attempt " + str(i+1))
            result = unittest.TextTestRunner().run(suite)
            problems = len(result.errors) + len(result.failures)
            if problems:
                break

    elif args.matching:
        suite = unittest.TestSuite()

        import inspect
        methods = inspect.getmembers(TestPyLast, predicate=inspect.ismethod)

        tests = []
        for method, _ in methods:
            if method.startswith("test_") and args.matching in method:
                print(method)
                suite.addTest(TestPyLast(method))

        unittest.TextTestRunner().run(suite)

    else:
        unittest.main(failfast=True)

# End of file<|MERGE_RESOLUTION|>--- conflicted
+++ resolved
@@ -1818,7 +1818,6 @@
         # Act / Assert
         self.assertTrue(track1 != track2)
 
-<<<<<<< HEAD
     def test_artist_eq_none_is_false(self):
         # Arrange
         artist1 = None
@@ -1868,7 +1867,7 @@
 
         # Act / Assert
         self.assertTrue(event1 != event2)
-=======
+
     def test_band_members(self):
         # Arrange
         artist = pylast.Artist("The Beatles", self.network)
@@ -1908,7 +1907,6 @@
         self.assertEqual(len(tracks), 1)
         self.assertEqual(str(tracks[0].track.artist), "Johnny Cash")
         self.assertEqual(str(tracks[0].track.title), "Ring of Fire")
->>>>>>> 8670a2f2
 
 
 if __name__ == '__main__':
