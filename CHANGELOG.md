--- conflicted
+++ resolved
@@ -7,16 +7,14 @@
 
 ## [Unreleased]
 ### Added
-- This changelog file ([#273])
+* This changelog file ([#273])
 
 ### Removed
 
-<<<<<<< HEAD
-- Constants `COVER_SMALL`, `COVER_MEDIUM`, `COVER_LARGE`, `COVER_EXTRA_LARGE`
+* Support for Python 2.7 ([#265])
+
+* Constants `COVER_SMALL`, `COVER_MEDIUM`, `COVER_LARGE`, `COVER_EXTRA_LARGE`
   and `COVER_MEGA`. Use `SIZE_SMALL` etc. instead. ([#282])
-=======
-* Support for Python 2.7 ([#265])
->>>>>>> d63c0db4
 
 ## [2.4.0] - 2018-08-08
 ### Deprecated
